--- conflicted
+++ resolved
@@ -11,15 +11,6 @@
 
 
 class LatexBuddy:
-<<<<<<< HEAD
-    def __init__(self, error_file, config_file, whitelist_file, file_to_check, lang):
-        self.errors = {}
-        self.error_file = error_file
-        self.config_file = config_file
-        self.whitelist_file = whitelist_file
-        self.file_to_check = file_to_check
-        self.lang = lang
-=======
     def __init__(self, error_file, whitelist_file, file_to_check, lang):
         self.errors = {}  # all current errors
         self.error_file = error_file  # file where the error should be saved
@@ -30,7 +21,6 @@
     """
     Adds an error to the dict with UID as key and the error object as value
     """
->>>>>>> d2221236
 
     def add_error(self, error):
         self.errors[error.get_uid()] = error
