--- conflicted
+++ resolved
@@ -24,27 +24,14 @@
 class LatexBuddy:
     """The main instance of the applications that controls all the internal tools."""
 
-<<<<<<< HEAD
-    # TODO: use pathlib.Path
-    def __init__(
-        self, error_file: str, whitelist_file: str, file_to_check: Path, lang: str
-    ):
-=======
     def __init__(self, config_loader: ConfigLoader, file_to_check: Path):
->>>>>>> 357e5d90
         """Initializes the LaTeXBuddy instance.
 
         :param config_loader: ConfigLoader object to manage config options
         :param file_to_check: file that will be checked
+        :param lang: language of the file
         """
         self.errors = {}  # all current errors
-<<<<<<< HEAD
-        self.error_file = error_file
-        self.whitelist_file = whitelist_file
-        self.file_to_check = file_to_check
-        self.lang = lang
-        self.check_successful = False
-=======
         self.cfg = config_loader  # configuration
         self.file_to_check = file_to_check  # .tex file that is to be error checked
 
@@ -62,7 +49,7 @@
         self.lang = self.cfg.get_config_option_or_default(
             "latexbuddy", "language", "en"
         )
->>>>>>> 357e5d90
+        self.check_successful = False
 
     def add_error(self, error: Error):
         """Adds the error to the errors dictionary.
@@ -145,7 +132,6 @@
         # check_preprocessor
         # check_config
 
-<<<<<<< HEAD
         detexed_file, self.charmap, detex_err = tools.yalafi_detex(self.file_to_check)
         self.check_successful = True if len(detex_err) < 1 else False
 
@@ -156,14 +142,9 @@
 
         chktex = abstract.Chktex()
         chktex.run(self, self.file_to_check)
-        aspell = abstract.Aspell()
-=======
-        # without abstractmodules
-        chktex.run(self, self.file_to_check)
         detexed_file = tools.detex(self.file_to_check)
->>>>>>> 357e5d90
         aspell.run(self, detexed_file)
-        languagetool.run(self, detexed_file)
+        languagetool.run(self, detexed_file)        ch
 
         # FOR TESTING ONLY
         # self.check_whitelist()
@@ -173,7 +154,7 @@
         #     return
 
         # TODO: use tempfile.TemporaryFile instead
-        # os.remove(detexed_file)
+        os.remove(detexed_file)
 
     # TODO: why does this exist? Use direct access
     def get_lang(self) -> str:
