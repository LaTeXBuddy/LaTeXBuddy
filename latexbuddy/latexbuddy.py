import json
import os

import latexbuddy.abstractmodules as abstract
import latexbuddy.tools as tools

# TODO: rename this file to stop PyCharm throwing warnings. ?


class LatexBuddy:
    def __init__(self, error_file, whitelist_file, file_to_check, lang):
        self.errors = {}  # all current errors
        self.error_file = error_file  # file where the error should be saved
        self.whitelist_file = whitelist_file  # file that represents the whitelist
        self.file_to_check = file_to_check  # .tex file that is to be error checked
        self.lang = lang  # current language

    """
    Adds an error to the dict with UID as key and the error object as value
    """

    def add_error(self, error):
        self.errors[error.get_uid()] = error

    """
    Writes all the current error objects into the error file
    """

    def parse_to_json(self):
        items = list(self.errors.values())
        with open(self.error_file, "w+") as file:
            file.write("[")
            uids = list(self.errors.keys())
            for uid in uids:
                json.dump(self.errors[uid].__dict__, file, indent=4)
                if not uid == uids[-1]:
                    file.write(",")

            file.write("]")

    """
    Checks the errors if any match an element in the whitelist and if so deletes it
    """

    def check_whitelist(self):
        if not os.path.isfile(self.whitelist_file):
            return  # if no whitelist yet, don't have to check

        with open(self.whitelist_file, "r") as file:
            whitelist = file.read().split("\n")

        for whitelist_element in whitelist:
            uids = list(self.errors.keys())
            for uid in uids:
                if self.errors[uid].compare_with_other_comp_id(whitelist_element):
                    del self.errors[uid]

    """
    Adds the error identified by the given UID to the whitelist, afterwards deletes all
    other errors that are the same as the one just added
    """

    def add_to_whitelist(self, uid):
        if uid not in self.errors.keys():
            print(
                "Error: invalid UID, error object with ID: "
                + uid
                + "not found and not added to whitelist"
            )
            return

        # write error in whitelist
        with open(self.whitelist_file, "a+") as file:
            file.write(self.errors[uid].get_comp_id())
            file.write("\n")

        # delete error and save comp_id for further check
        compare_id = self.errors[uid].get_comp_id()
        del self.errors[uid]

        # check if there are other errors equal to the one just added to the whitelist
        uids = list(self.errors.keys())
        for curr_uid in uids:
            if self.errors[curr_uid].compare_with_other_comp_id(compare_id):
                del self.errors[curr_uid]

    # TODO: implement
    def add_to_whitelist_manually(self):
        return

    def run_tools(self):
        # check_preprocessor
        # check_config

        # with abstractmodules
        chktex = abstract.Chktex()
        chktex.run(self, self.file_to_check)
        detexed_file = tools.detex(self.file_to_check)
<<<<<<< HEAD
        # aspell.run(self, detexed_file)
        languagetool.run(self, self.file_to_check)
=======
        aspell = abstract.Aspell()
        aspell.run(self, detexed_file)
        languagetool = abstract.Languagetool()
        languagetool.run(self, detexed_file)
>>>>>>> efe85cd2

        # without abstractmodules
        """"
        chktex.run(self, self.file_to_check)
        detexed_file = tools.detex(self.file_to_check)
        aspell.run(self, detexed_file)
        languagetool.run(self, detexed_file)
        """

        # FOR TESTING ONLY

        """
        self.check_whitelist()
        keys = list(self.errors.keys())
        for key in keys:
            self.add_to_whitelist(key)
            return
        """

        os.remove(detexed_file)

    def get_lang(self):
        return self.lang<|MERGE_RESOLUTION|>--- conflicted
+++ resolved
@@ -96,15 +96,10 @@
         chktex = abstract.Chktex()
         chktex.run(self, self.file_to_check)
         detexed_file = tools.detex(self.file_to_check)
-<<<<<<< HEAD
-        # aspell.run(self, detexed_file)
-        languagetool.run(self, self.file_to_check)
-=======
         aspell = abstract.Aspell()
         aspell.run(self, detexed_file)
         languagetool = abstract.Languagetool()
         languagetool.run(self, detexed_file)
->>>>>>> efe85cd2
 
         # without abstractmodules
         """"
