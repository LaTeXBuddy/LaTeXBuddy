"""This module descibes the main LaTeXBuddy instance class."""

import json
import os

from pathlib import Path

<<<<<<< HEAD
import latexbuddy.aspell as aspell
import latexbuddy.chktex as chktex
import latexbuddy.languagetool as languagetool
import latexbuddy.tools as tools

from latexbuddy.config_loader import ConfigLoader

=======
import latexbuddy.abstractmodules as abstract
import latexbuddy.tools as tools

from latexbuddy.error_class import Error
from latexbuddy.output import render_html


# FIXME: rename this file (e.g. to 'buddy') because it's confusing
>>>>>>> e63e0781

# TODO: make this a singleton class with static methods


class LatexBuddy:
<<<<<<< HEAD
    def __init__(self, config_loader: ConfigLoader, file_to_check: Path):
        self.errors = {}  # all current errors
        self.cfg = config_loader  # configuration
        self.file_to_check = file_to_check  # .tex file that is to be error checked

        # file where the error should be saved
        self.error_file = self.cfg.get_config_option_or_default(
            "latexbuddy", "output", Path("errors.json")
        )

        # file that represents the whitelist
        self.whitelist_file = self.cfg.get_config_option_or_default(
            "latexbuddy", "whitelist", Path("whitelist.wlist")
        )

        # current language
        self.lang = self.cfg.get_config_option_or_default(
            "latexbuddy", "language", "en"
        )
=======
    """The main instance of the applications that controls all the internal tools."""

    # TODO: use pathlib.Path
    def __init__(
        self, error_file: str, whitelist_file: str, file_to_check: str, lang: str
    ):
        """Initializes the LaTeXBuddy instance.

        :param error_file: path to the file where the error should be saved
        :param whitelist_file: path to the whitelist file
        :param file_to_check: file that will be checked
        :param lang: language of the file
        """
        self.errors = {}  # all current errors
        self.error_file = error_file
        self.whitelist_file = whitelist_file
        self.file_to_check = file_to_check
        self.lang = lang
>>>>>>> e63e0781

    def add_error(self, error: Error):
        """Adds the error to the errors dictionary.

        UID is used as key, the error object is used as value.

        :param error: error to add to the dictionary
        """

        self.errors[error.get_uid()] = error

    # TODO: rename method. Parse = read; this method writes
    # TODO: maybe remove the method completely
    def parse_to_json(self):
        """Writes all the current error objects into the error file."""

        # TODO: extend JSONEncoder to get rid of such hacks
        with open(self.error_file, "w+") as file:
            file.write("[")
            uids = list(self.errors.keys())
            for uid in uids:
                json.dump(self.errors[uid].__dict__, file, indent=4)
                if not uid == uids[-1]:
                    file.write(",")

            file.write("]")

    def check_whitelist(self):
        """Remove errors that are whitelisted."""
        if not os.path.isfile(self.whitelist_file):
            return  # if no whitelist yet, don't have to check

        with open(self.whitelist_file, "r") as file:
            whitelist = file.read().split("\n")

        for whitelist_element in whitelist:
            uids = list(self.errors.keys())
            for uid in uids:
                if self.errors[uid].compare_with_other_comp_id(whitelist_element):
                    del self.errors[uid]

    def add_to_whitelist(self, uid):
        """Adds the error identified by the given UID to the whitelist

        Afterwards this method deletes all other errors that are the same as the one
        just whitelisted.

        :param uid: the UID of the error to be deleted
        """

        if uid not in self.errors.keys():
            print(
                "Error: invalid UID, error object with ID: "
                + uid
                + "not found and not added to whitelist"
            )
            return

        # write error in whitelist
        with open(self.whitelist_file, "a+") as file:
            file.write(self.errors[uid].get_comp_id())
            file.write("\n")

        # delete error and save comp_id for further check
        compare_id = self.errors[uid].get_comp_id()
        del self.errors[uid]

        # check if there are other errors equal to the one just added to the whitelist
        uids = list(self.errors.keys())
        for curr_uid in uids:
            if self.errors[curr_uid].compare_with_other_comp_id(compare_id):
                del self.errors[curr_uid]

    # TODO: implement
    # def add_to_whitelist_manually(self):
    #     return

    def run_tools(self):
        """Runs all tools in the LaTeXBuddy toolchain"""
        # check_preprocessor
        # check_config

        # with abstractmodules
        chktex = abstract.Chktex()
        chktex.run(self, self.file_to_check)
        detexed_file = tools.detex(self.file_to_check)
        aspell = abstract.Aspell()
        aspell.run(self, detexed_file)
        languagetool = abstract.Languagetool()
        languagetool.run(self, Path(detexed_file))

        # without abstractmodules
        # chktex.run(self, self.file_to_check)
        # detexed_file = tools.detex(self.file_to_check)
        # aspell.run(self, detexed_file)
        # languagetool.run(self, detexed_file)

        # FOR TESTING ONLY
        # self.check_whitelist()
        # keys = list(self.errors.keys())
        # for key in keys:
        #     self.add_to_whitelist(key)
        #     return

        # TODO: use tempfile.TemporaryFile instead
        os.remove(detexed_file)

    # TODO: why does this exist? Use direct access
    def get_lang(self) -> str:
        """Returns the set LaTeXBuddy language.

        :returns: language code
        """
        return self.lang

    def output_html(self):
        html_output_path = Path(self.error_file + ".html")
        html_output_path.write_text(
            render_html(
                self.file_to_check, Path(self.file_to_check).read_text(), self.errors
            )
        )

        print(f"File output to {html_output_path}")<|MERGE_RESOLUTION|>--- conflicted
+++ resolved
@@ -5,31 +5,32 @@
 
 from pathlib import Path
 
-<<<<<<< HEAD
-import latexbuddy.aspell as aspell
-import latexbuddy.chktex as chktex
-import latexbuddy.languagetool as languagetool
-import latexbuddy.tools as tools
+import latexbuddy.abstractmodules as abstract
+from pathlib import Path
 
-from latexbuddy.config_loader import ConfigLoader
-
-=======
-import latexbuddy.abstractmodules as abstract
 import latexbuddy.tools as tools
 
 from latexbuddy.error_class import Error
 from latexbuddy.output import render_html
 
+from latexbuddy.config_loader import ConfigLoader
+
 
 # FIXME: rename this file (e.g. to 'buddy') because it's confusing
->>>>>>> e63e0781
 
 # TODO: make this a singleton class with static methods
 
 
 class LatexBuddy:
-<<<<<<< HEAD
+    """The main instance of the applications that controls all the internal tools."""
+
+    # TODO: use pathlib.Path
     def __init__(self, config_loader: ConfigLoader, file_to_check: Path):
+        """Initializes the LaTeXBuddy instance.
+
+        :param config_loader: ConfigLoader object to manage config options
+        :param file_to_check: file that will be checked
+        """
         self.errors = {}  # all current errors
         self.cfg = config_loader  # configuration
         self.file_to_check = file_to_check  # .tex file that is to be error checked
@@ -48,26 +49,6 @@
         self.lang = self.cfg.get_config_option_or_default(
             "latexbuddy", "language", "en"
         )
-=======
-    """The main instance of the applications that controls all the internal tools."""
-
-    # TODO: use pathlib.Path
-    def __init__(
-        self, error_file: str, whitelist_file: str, file_to_check: str, lang: str
-    ):
-        """Initializes the LaTeXBuddy instance.
-
-        :param error_file: path to the file where the error should be saved
-        :param whitelist_file: path to the whitelist file
-        :param file_to_check: file that will be checked
-        :param lang: language of the file
-        """
-        self.errors = {}  # all current errors
-        self.error_file = error_file
-        self.whitelist_file = whitelist_file
-        self.file_to_check = file_to_check
-        self.lang = lang
->>>>>>> e63e0781
 
     def add_error(self, error: Error):
         """Adds the error to the errors dictionary.
