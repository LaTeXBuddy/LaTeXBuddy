--- conflicted
+++ resolved
@@ -294,7 +294,6 @@
     return app_dir
 
 
-<<<<<<< HEAD
 def get_all_paths_in_document(file_path):
     """Checks files that are included in a file.
 
@@ -359,7 +358,8 @@
 
         unchecked_files.extend(new_files)  # add new paths
     return checked_files
-=======
+
+
 def add_whitelist_console(whitelist_file, to_add):
     """
     Adds a list of keys to the Whitelist.
@@ -399,5 +399,4 @@
             if key not in whitelist_entries:
                 whitelist_entries.append(key)
                 file.write(key)
-                file.write("\n")
->>>>>>> b4cceb0e
+                file.write("\n")