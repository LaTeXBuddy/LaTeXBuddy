"""This module contains various utilitary tools."""

import os
import signal
import subprocess

from pathlib import Path
from typing import List, Tuple


def execute(*cmd: str, encoding: str = "ISO8859-1") -> str:
    """Executes a terminal command with subprocess.

    See usage example in latexbuddy.aspell.

    :param cmd: command name and arguments
    :param encoding: output encoding
    :return: command output
    """
    command = get_command_string(cmd)

    error_list = subprocess.Popen(
        [command], shell=True, stdout=subprocess.PIPE, stderr=subprocess.STDOUT
    )
    out, err_out = error_list.communicate()
    return out.decode(encoding)


def execute_background(*cmd: str) -> subprocess.Popen:
    """Executes a terminal command in background.

    :param cmd: command name and arguments
    :return: subprocess instance of the executed command
    """
    command = get_command_string(cmd)

    process = subprocess.Popen(
        [command],
        shell=True,
        stdout=subprocess.DEVNULL,
        stderr=subprocess.DEVNULL,
        preexec_fn=os.setsid,
    )
    return process


def kill_background_process(process: subprocess.Popen):
    """Kills previously opened background process.

    For example, it can accept the return value of execute_background() as argument.

    :param process: subprocess instance of the process
    """
    os.killpg(os.getpgid(process.pid), signal.SIGTERM)


def execute_no_errors(*cmd: str, encoding: str = "ISO8859-1") -> str:
    """Executes a terminal command while suppressing errors.

    :param cmd: command name and arguments
    :param encoding: output encoding
    :return: command output
    """
    command = get_command_string(cmd)

    error_list = subprocess.Popen(
        [command], shell=True, stdout=subprocess.PIPE, stderr=subprocess.DEVNULL
    )
    out, err_out = error_list.communicate()
    return out.decode(encoding)


def get_command_string(cmd: Tuple[str]) -> str:
    """Constructs a command string from a tuple of arguments.

    :param cmd: tuple of command line arguments
    :return: the command string
    """
    command = ""
    for arg in cmd:
        command += arg + " "
    return command.strip()


def find_executable(name: str) -> str:
    """Finds path to an executable.

    This uses 'which', i.e. the executable should at least be in user's $PATH

    :param name: executable name
    :return: path to the executable
    :raises FileNotFoundError: if the executable couldn't be found
    """
    result = execute("which", name)

    if not result or "not found" in result:
        raise FileNotFoundError(f"could not find {name} in system's PATH")
    else:
        return result.splitlines()[0]


# TODO: use pathlib.Path instead of strings
def detex(file_to_detex: str) -> str:
    """Strips TeX control structures from a file.

    Using OpenDetex, removes TeX code from the file, leaving only the content behind.

    :param file_to_detex: path to the file to be detex'ed
    :return: path to the detex'ed file
    :raises FileNotFoundError: if detex executable couldn't be found
    """
    try:
        find_executable("detex")
    except FileNotFoundError:
        print("Could not find a valid detex installation on your system.")
        print("Please make sure you installed detex correctly, and it is in your ")
        print("System's PATH.")

        print("For more information check the LaTeXBuddy manual.")

        raise FileNotFoundError("Unable to find detex installation!")

    detexed_file = file_to_detex + ".detexed"
    execute("detex", file_to_detex, " > ", detexed_file)
    return detexed_file


<<<<<<< HEAD
def calculate_line_offsets(filename: str):
    """Calculates character offsets for each line in file.
=======
def calculate_line_offsets(filename: str) -> List[int]:
    """Calculates character offsets for each line in a file.
>>>>>>> 9fecd64e

    Indices correspond to the line numbers. For example, if first 4 lines
    contain 100 characters (including line breaks),result[5] will be 100.
    result[0] = result[1] = 0

    :param filename: path to the inspected file
    :return: list of line offsets with indices representing 1-based line numbers
    """
    lines = Path(filename).read_text().splitlines(keepends=True)
    offset = 0
    result = [0]
    for line in lines:
        result.append(offset)
        offset += len(line)
    return result


def calculate_line_lengths(filename: str) -> List[int]:
    """Calculates line lengths for each line in a file.

    :param filename: path to the inspected file
    :return: list of line lengths with indices representing 1-based line numbers
    """

    lines = Path(filename).read_text().splitlines(keepends=True)
    result = [0]
    for line in lines:
        result.append(len(line))
    return result


def start_char(line: int, offset: int, line_lengths: List[int]) -> int:
    """Calculates the absolute char offset in a file from line-based char offset.

    :param line: line number
    :param offset: character offset in line
    :param line_lengths: line lengths list, e.g. from calculate_line_lengths
    :return: absolute character offset
    """
    start = 0
    for line_length in line_lengths[:line]:
        start += line_length
    return start + offset<|MERGE_RESOLUTION|>--- conflicted
+++ resolved
@@ -125,13 +125,8 @@
     return detexed_file
 
 
-<<<<<<< HEAD
-def calculate_line_offsets(filename: str):
-    """Calculates character offsets for each line in file.
-=======
 def calculate_line_offsets(filename: str) -> List[int]:
     """Calculates character offsets for each line in a file.
->>>>>>> 9fecd64e
 
     Indices correspond to the line numbers. For example, if first 4 lines
     contain 100 characters (including line breaks),result[5] will be 100.
