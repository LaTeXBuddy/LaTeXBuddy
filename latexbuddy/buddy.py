"""This module describes the main LaTeXBuddy instance class."""

import json
import os
import re
import sys
import traceback

from html import unescape
from pathlib import Path

from bs4 import BeautifulSoup

import latexbuddy.output as output
import latexbuddy.tools as tools

from latexbuddy import TexFile
from latexbuddy.config_loader import ConfigLoader
from latexbuddy.problem import Problem, ProblemSeverity


# TODO: make this a singleton class with static methods


class LatexBuddy:
    """The main instance of the applications that controls all the internal tools."""

    def __init__(self, config_loader: ConfigLoader, file_to_check: Path):
        """Initializes the LaTeXBuddy instance.

        :param config_loader: ConfigLoader object to manage config options
        :param file_to_check: file that will be checked
        """
        self.errors = {}  # all current errors
        self.cfg: ConfigLoader = config_loader  # configuration
        self.file_to_check = file_to_check  # .tex file that is to be error checked
        self.tex_file: TexFile = TexFile(file_to_check)

        # file where the error should be saved
        self.error_file = self.cfg.get_config_option_or_default(
            "buddy", "output", Path("errors.json")
        )

        # file that represents the whitelist
        # TODO: why a new file format? if it's JSON, use .json. If not, don't use one.
        self.whitelist_file = self.cfg.get_config_option_or_default(
            "buddy", "whitelist", Path("whitelist.wlist")
        )

        # current language
        self.lang = self.cfg.get_config_option_or_default("buddy", "language", "en")

    def add_error(self, error: Problem):
        """Adds the error to the errors dictionary.

        UID is used as key, the error object is used as value.

        :param error: error to add to the dictionary
        """

        self.errors[error.uid] = error

    # TODO: rename method. Parse = read; this method writes
    # TODO: maybe remove the method completely
    def parse_to_json(self):
        """Writes all the current error objects into the error file."""

        # TODO: extend JSONEncoder to get rid of such hacks
        with open(self.error_file, "w+") as file:
            file.write("[")
            uids = list(self.errors.keys())
            for uid in uids:

                # TODO: clean up this temporary workaround by properly reworking the
                #   JSON encoding process (Path and Enum are not JSON serializable)
                err_data = self.errors[uid].__dict__
                if "file" in err_data:
                    err_data["file"] = str(err_data["file"])
                if "severity" in err_data:
                    err_data["severity"] = str(err_data["severity"])

                json.dump(err_data, file, indent=4)
                if not uid == uids[-1]:
                    file.write(",")

            file.write("]")

    def check_whitelist(self):
        """Remove errors that are whitelisted."""
        if not os.path.isfile(self.whitelist_file):
            return  # if no whitelist yet, don't have to check

        with open(self.whitelist_file, "r") as file:
            whitelist = file.read().split("\n")

        for whitelist_element in whitelist:
            uids = list(self.errors.keys())
            for uid in uids:
                if self.errors[uid].compare_with_other_comp_id(whitelist_element):
                    del self.errors[uid]

    def add_to_whitelist(self, uid):
        """Adds the error identified by the given UID to the whitelist

        Afterwards this method deletes all other errors that are the same as the one
        just whitelisted.

        :param uid: the UID of the error to be deleted
        """

        if uid not in self.errors.keys():
            print(
                "Error: invalid UID, error object with ID: "
                + uid
                + "not found and not added to whitelist"
            )
            return

        # write error in whitelist
        with open(self.whitelist_file, "a+") as file:
            file.write(self.errors[uid].get_comp_id())
            file.write("\n")

        # delete error and save comp_id for further check
        compare_id = self.errors[uid].get_comp_id()
        del self.errors[uid]

        # check if there are other errors equal to the one just added to the whitelist
        uids = list(self.errors.keys())
        for curr_uid in uids:
            if self.errors[curr_uid].compare_with_other_comp_id(compare_id):
                del self.errors[curr_uid]

    # TODO: implement
    # def add_to_whitelist_manually(self):
    #     return

    def run_tools(self):
        """Runs all tools in the LaTeXBuddy toolchain"""

        # importing this here to avoid circular import error
        from latexbuddy.tool_loader import ToolLoader

        # check_preprocessor
        # check_config

<<<<<<< HEAD
        tex_file = TexFile(self.file_to_check)

        # TODO: phase out and replace with tex_file, if possible
        detexed_file, self.charmap, detex_err = tools.yalafi_detex(self.file_to_check)
        self.check_successful = True if len(detex_err) < 1 else False

        # for err in detex_err:
        #     self.add_error(
        #         # TODO: Verify this is correct and maybe implement more attributes
        #         Problem(
        #             err[0],
        #             err[1],
        #             "YALaFi",
        #             "latex",
        #             self.file_to_check,
        #         )
        #         # TODO: old implementation for reference (remove when finished)
        #         # Problem(
        #         #    self,
        #         #    str(self.file_to_check),
        #         #    "YALaFi",
        #         #    "latex",
        #         #    "TODO",
        #         #    err[1],
        #         #    err[0],
        #         #    0,
        #         #    [],
        #         #    False,
        #         #    "TODO",
        #         # )
        #     )
=======
        if self.tex_file.is_faulty:
            for raw_err in self.tex_file._parse_problems:
                self.add_error(
                    Problem(
                        position=raw_err[0],
                        text=raw_err[1],
                        checker="YaLafi",
                        cid="tex2txt",
                        file=self.tex_file.tex_file,
                        severity=ProblemSeverity.ERROR,
                        category="latex",
                    )
                )
>>>>>>> 0c15304f

        tool_loader = ToolLoader(Path("latexbuddy/modules/"))
        modules = tool_loader.load_selected_modules(self.cfg)

        for module in modules:

            def lambda_function() -> None:
                errors = module.run_checks(self, self.tex_file)

                for error in errors:
                    self.add_error(error)

            tools.execute_no_exceptions(
                lambda_function,
                f"An error occurred while executing checks for module "
                f"'{module.__class__.__name__}'",
            )

        # FOR TESTING ONLY
        # self.check_whitelist()
        # keys = list(self.errors.keys())
        # for key in keys:
        #     self.add_to_whitelist(key)
        #     return

    # TODO: why does this exist? Use direct access
    def get_lang(self) -> str:
        """Returns the set LaTeXBuddy language.

        :returns: language code
        """
        return self.lang

    def iwas(self, problems: list[Problem], tex: str):
        intervals = {}

        for problem in problems:
            line = problem.position[0]
            new_interval = set(
                range(problem.position[1], problem.position[1] + problem.length)
            )
            new_severity = problem.severity

            if line not in intervals:
                intervals[line] = [[new_interval, new_severity]]
                continue

            for lst in intervals[line]:
                if len(new_interval.intersection(lst[0])) > 0:
                    if lst[1] < new_severity:
                        lst[0] = new_interval
                        lst[1] = new_severity
                        break

        # zu diesem Zeitpunkt sieht intervals so aus:
        #
        # {
        #    1: {
        #      [3,4,5,6,...]: "warning"
        #    }
        # }

        tex_lines = tex.splitlines(keepends=True)
        for line, intervals_set in intervals:
            offset = 0
            for i, s in intervals_set:
                old_len = len(tex_lines[line])
                start = offset + min(i)
                end = start + max(i)
                opening_tag = f"<mark>"
                closing_tag = f"</mark>"
                string = (
                    tex_lines[line][:start]
                    + opening_tag
                    + tex_lines[line][start:end]
                    + closing_tag
                    + tex_lines[line]
                )
                new_len = len(string)
                tex_lines[line] = string
                offset += new_len - old_len

        return "".join(tex_lines)

    def output_html(self):

        # importing this here to avoid circular import error
        from latexbuddy.output import render_html

<<<<<<< HEAD
        err_values = sorted(self.errors.values(), key=output.problem_key)
        html_output_path = Path(self.error_file + ".html")
        # html = self.iwas(err_values, self.file_to_check.read_text())
        html = self.mark_output(
            self.file_to_check, self.file_to_check.read_text(), err_values
=======
        html_output_path = Path(str(self.error_file) + ".html")
        html_output_path.write_text(
            render_html(
                str(self.tex_file.tex_file),
                self.tex_file.tex,
                self.errors,
            )
>>>>>>> 0c15304f
        )
        html_output_path.write_text(html)

        print(f"File output to {html_output_path}")

    def mark_output(self, file, text, problems) -> str:
        html = output.render_html(file, text, self.errors)  # gets html
        lines_problems = self.get_line_problems(
            problems, text
        )  # gets problems per line
        lines = text.split("\n")
        line_count = len(lines)
        charmap = self.generate_charmap(line_count, lines_problems)
        lines = self.mark_text(line_count, lines_problems, lines, charmap)
        content = ""
        for line in lines:
            content += line + "\n"

        soup = BeautifulSoup(html, "html.parser")
        new_code = soup.new_tag("code")
        new_code.string = unescape(content)
        soup.find("section", id="file-contents").pre.code.replace_with(new_code)
        new_soup = BeautifulSoup(unescape(str(soup)), "html.parser")

        return unescape(str(new_soup))
        # return unescape(str(soup))

    def mark_text(
        self,
        line_count: int,
        lines_problems: dict,
        lines: list[str],
        charmap: list[dict],
    ) -> list[str]:
        for line in range(line_count):
            for problem in lines_problems[line]:
                # removes unwanted problems
                if (
                    problem.checker == "aspell"
                    or problem.category is None
                    or problem.category == ""
                ):
                    continue
                # gets new start, end based on original position
                original_start = problem.position[1] - 1
                original_end = original_start + problem.length
                print(str(line), ":", original_start, original_end)
                print(charmap)
                print(line_count)
                print(len(charmap))
                start, end = charmap[line + 1][(original_start, original_end)]

                tag, end_tag = self.get_tag(problem)

                # replaces string with string wrapped in tag
                left = lines[line][:start]
                middle = tag + lines[line][start:end] + end_tag
                right = lines[line][end:]
                lines[line] = left + middle + right
                charmap = self.update_charmap(charmap, tag, end_tag, line, start, end)

        return lines

    @staticmethod
    def update_charmap(
        charmap: list[dict],
        tag: str,
        end_tag: str,
        line: int,
        changed_start: int,
        changed_end: int,
    ) -> list[dict]:
        line_map = charmap[line]
        s_offset = len(tag)
        e_offset = len(end_tag)
        offset = s_offset + e_offset
        for old in line_map:
            original_start, original_end = (old[0], old[1])
            start, end = line_map[(original_start, original_end)]
            if (changed_end + e_offset + s_offset) <= start:
                start += offset
                end += offset
            elif changed_start + s_offset <= start <= changed_end + offset <= end:
                start += s_offset
                end += offset
            elif changed_start + s_offset <= start and end <= changed_end + offset:
                start += s_offset
                end += s_offset
            elif start <= changed_start + s_offset <= end <= changed_end + offset:
                end += s_offset
            elif start <= changed_start + s_offset and changed_end + offset <= end:
                end += offset
            charmap[line][(original_start, original_end)] = (start, end)

        return charmap

    @staticmethod
    def generate_charmap(line_count: int, lines_problems: dict) -> list[dict]:
        charmap = [{}]
        # maps each position to itself in charmap
        for line in range(line_count):
            dict = {}
            for problem in lines_problems[line]:
                start = problem.position[1] - 1
                end = start + problem.length
                dict[(start, end)] = (start, end)
            charmap.append(dict)

        return charmap

    @staticmethod
    def get_line_problems(problems, text) -> dict[int, list[Problem]]:
        problem_dict = {}
        line_count = len(text.split("\n"))
        for line in range(line_count):
            problem_dict[line] = []

        for problem in problems:
            if problem.checker == "aspell":
                continue
            problem_dict[problem.position[0] - 1].append(problem)

        return problem_dict

    @staticmethod
    def get_tag(problem) -> tuple:
        tag = "span"
        if problem.category == "spelling":
            tag = "u"
        elif problem.category == "grammar":
            tag = "mark"
        elif problem.category == "latex":
            tag = "span"
        return unescape("<" + tag + ' class="' + problem.category + '">'), unescape(
            "</" + tag + ">"
        )<|MERGE_RESOLUTION|>--- conflicted
+++ resolved
@@ -144,39 +144,6 @@
         # check_preprocessor
         # check_config
 
-<<<<<<< HEAD
-        tex_file = TexFile(self.file_to_check)
-
-        # TODO: phase out and replace with tex_file, if possible
-        detexed_file, self.charmap, detex_err = tools.yalafi_detex(self.file_to_check)
-        self.check_successful = True if len(detex_err) < 1 else False
-
-        # for err in detex_err:
-        #     self.add_error(
-        #         # TODO: Verify this is correct and maybe implement more attributes
-        #         Problem(
-        #             err[0],
-        #             err[1],
-        #             "YALaFi",
-        #             "latex",
-        #             self.file_to_check,
-        #         )
-        #         # TODO: old implementation for reference (remove when finished)
-        #         # Problem(
-        #         #    self,
-        #         #    str(self.file_to_check),
-        #         #    "YALaFi",
-        #         #    "latex",
-        #         #    "TODO",
-        #         #    err[1],
-        #         #    err[0],
-        #         #    0,
-        #         #    [],
-        #         #    False,
-        #         #    "TODO",
-        #         # )
-        #     )
-=======
         if self.tex_file.is_faulty:
             for raw_err in self.tex_file._parse_problems:
                 self.add_error(
@@ -190,7 +157,6 @@
                         category="latex",
                     )
                 )
->>>>>>> 0c15304f
 
         tool_loader = ToolLoader(Path("latexbuddy/modules/"))
         modules = tool_loader.load_selected_modules(self.cfg)
@@ -280,13 +246,6 @@
         # importing this here to avoid circular import error
         from latexbuddy.output import render_html
 
-<<<<<<< HEAD
-        err_values = sorted(self.errors.values(), key=output.problem_key)
-        html_output_path = Path(self.error_file + ".html")
-        # html = self.iwas(err_values, self.file_to_check.read_text())
-        html = self.mark_output(
-            self.file_to_check, self.file_to_check.read_text(), err_values
-=======
         html_output_path = Path(str(self.error_file) + ".html")
         html_output_path.write_text(
             render_html(
@@ -294,7 +253,6 @@
                 self.tex_file.tex,
                 self.errors,
             )
->>>>>>> 0c15304f
         )
         html_output_path.write_text(html)
 
