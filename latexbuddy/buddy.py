--- conflicted
+++ resolved
@@ -54,15 +54,6 @@
         :param file_to_check: file that will be checked
         :param path_list: a list of the paths for the html output
         """
-<<<<<<< HEAD
-        self.preprocessor = Preprocessor()  # initialize at the beginning!!
-        self.path_list: Path = path_list  # all paths from the files to be used in html
-        self.errors = {}  # all current errors
-        self.cfg: ConfigLoader = config_loader  # configuration
-
-        self.file_to_check = None
-        self.tex_file = None
-=======
 
         LatexBuddy.instance.errors = {}
         LatexBuddy.instance.cfg = config_loader
@@ -70,7 +61,13 @@
         LatexBuddy.instance.file_to_check = None
         LatexBuddy.instance.tex_file = None
         LatexBuddy.instance.path_list = path_list
->>>>>>> 180a1ba8
+        self.preprocessor = Preprocessor()  # initialize at the beginning!!
+        self.path_list: Path = path_list  # all paths from the files to be used in html
+        self.errors = {}  # all current errors
+        self.cfg: ConfigLoader = config_loader  # configuration
+
+        self.file_to_check = None
+        self.tex_file = None
 
         # file where the error should be saved
         LatexBuddy.instance.output_dir = Path(
@@ -228,14 +225,10 @@
         from latexbuddy.tool_loader import ToolLoader
 
         # initialize Preprocessor
-<<<<<<< HEAD
-        self.preprocessor.regex_parse_preprocessor_comments(self.tex_file)
-=======
         LatexBuddy.instance.preprocessor = Preprocessor()
         LatexBuddy.instance.preprocessor.regex_parse_preprocessor_comments(
             LatexBuddy.instance.tex_file
         )
->>>>>>> 180a1ba8
 
         # initialize ToolLoader
         tool_loader = ToolLoader(Path("latexbuddy/modules/"))
