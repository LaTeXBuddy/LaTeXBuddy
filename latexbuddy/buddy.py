"""This module describes the main LaTeXBuddy instance class."""

import json
import os

from pathlib import Path
from typing import AnyStr

import latexbuddy.tools as tools

from latexbuddy import TexFile
from latexbuddy import __logger as root_logger
from latexbuddy.config_loader import ConfigLoader
from latexbuddy.problem import Problem, ProblemJSONEncoder, ProblemSeverity


# TODO: make this a singleton class with static methods


class LatexBuddy:
    """The main instance of the applications that controls all the internal tools."""

    __logger = root_logger.getChild("buddy")

    def __init__(self, config_loader: ConfigLoader, file_to_check: Path):
        """Initializes the LaTeXBuddy instance.

        :param config_loader: ConfigLoader object to manage config options
        :param file_to_check: file that will be checked
        """
        self.errors = {}  # all current errors
        self.cfg: ConfigLoader = config_loader  # configuration
        self.file_to_check = file_to_check  # .tex file that is to be error checked
        self.tex_file: TexFile = TexFile(file_to_check)

        # file where the error should be saved
        self.output_dir = Path(
            self.cfg.get_config_option_or_default(
                "buddy", "output", Path("./"), verify_type=AnyStr
            )
        )

        if not self.output_dir.is_dir():
            self.__logger.warning(
                f"'{str(self.output_dir)}' is not a directory. "
                f"Current directory will be used instead."
            )
            self.output_dir = Path.cwd()

        self.output_format = str(
            self.cfg.get_config_option_or_default(
                "buddy",
                "format",
                "HTML",
                verify_type=AnyStr,
                verify_choices=["HTML", "html", "JSON", "json"],
            )
        ).upper()

        # file that represents the whitelist
        # TODO: why a new file format? if it's JSON, use .json. If not, don't use one.
        self.whitelist_file = self.cfg.get_config_option_or_default(
<<<<<<< HEAD
            "buddy", "whitelist", Path("whitelist.wlist"), verify_type=AnyStr
=======
            "buddy", "whitelist", Path("whitelist.json")
>>>>>>> 73438278
        )

    def add_error(self, error: Problem):
        """Adds the error to the errors dictionary.

        UID is used as key, the error object is used as value.

        :param error: error to add to the dictionary
        """

        self.errors[error.uid] = error

    def check_whitelist(self):
        """Remove errors that are whitelisted."""
        if not os.path.isfile(self.whitelist_file):
            return  # if no whitelist yet, don't have to check

        with open(self.whitelist_file, "r") as file:
            whitelist = file.read().split("\n")

        for whitelist_element in whitelist:
            uids = list(self.errors.keys())
            for uid in uids:
                if self.errors[uid].compare_with_other_comp_id(whitelist_element):
                    del self.errors[uid]

    def add_to_whitelist(self, uid):
        """Adds the error identified by the given UID to the whitelist

        Afterwards this method deletes all other errors that are the same as the one
        just whitelisted.

        :param uid: the UID of the error to be deleted
        """

        if uid not in self.errors.keys():
            self.__logger.error(
                f"UID not found: {uid}. "
                "Specified problem will not be added to whitelist."
            )
            return

        # write error in whitelist
        with open(self.whitelist_file, "a+") as file:
            file.write(self.errors[uid].get_comp_id())
            file.write("\n")

        # delete error and save comp_id for further check
        compare_id = self.errors[uid].get_comp_id()
        del self.errors[uid]

        # check if there are other errors equal to the one just added to the whitelist
        uids = list(self.errors.keys())
        for curr_uid in uids:
            if self.errors[curr_uid].compare_with_other_comp_id(compare_id):
                del self.errors[curr_uid]

    # TODO: implement
    # def add_to_whitelist_manually(self):
    #     return

    def run_tools(self):
        """Runs all tools in the LaTeXBuddy toolchain"""

        # importing this here to avoid circular import error
        from latexbuddy.tool_loader import ToolLoader

        # check_preprocessor
        # check_config

        tool_loader = ToolLoader(Path("latexbuddy/modules/"))
        modules = tool_loader.load_selected_modules(self.cfg)

        for module in modules:

            def lambda_function() -> None:
                errors = module.run_checks(self.cfg, self.tex_file)

                for error in errors:
                    self.add_error(error)

            tools.execute_no_exceptions(
                lambda_function,
                f"An error occurred while executing checks for module "
                f"'{module.__class__.__name__}'",
            )

        # FOR TESTING ONLY
        # self.check_whitelist()
        # keys = list(self.errors.keys())
        # for key in keys:
        #     self.add_to_whitelist(key)
        #     return

    def output_json(self):
        """Writes all the current problem objects to the output file."""

        list_of_problems = []

        for problem_uid in self.errors.keys():
            list_of_problems.append(self.errors[problem_uid])

        json_output_path = Path(str(self.output_dir) + "/latexbuddy_output.json")

        with json_output_path.open("w") as file:
            json.dump(list_of_problems, file, indent=4, cls=ProblemJSONEncoder)

        self.__logger.info(f"Output saved to {json_output_path.resolve()}")

    def output_html(self):
        """Renders all current problem objects as HTML and writes the file."""

        # importing this here to avoid circular import error
        from latexbuddy.output import render_html

        html_output_path = Path(str(self.output_dir) + "/latexbuddy_output.html")
        html_output_path.write_text(
            render_html(
                str(self.tex_file.tex_file),
                self.tex_file.tex,
                self.errors,
            )
        )

        self.__logger.info(f"Output saved to {html_output_path.resolve()}")

    def output_file(self):
        """Writes all current problems to the specified output file."""

        if self.output_format == "JSON":
            self.output_json()

        else:  # using HTML as default
            self.output_html()<|MERGE_RESOLUTION|>--- conflicted
+++ resolved
@@ -58,14 +58,9 @@
         ).upper()
 
         # file that represents the whitelist
-        # TODO: why a new file format? if it's JSON, use .json. If not, don't use one.
-        self.whitelist_file = self.cfg.get_config_option_or_default(
-<<<<<<< HEAD
-            "buddy", "whitelist", Path("whitelist.wlist"), verify_type=AnyStr
-=======
-            "buddy", "whitelist", Path("whitelist.json")
->>>>>>> 73438278
-        )
+        self.whitelist_file = Path(self.cfg.get_config_option_or_default(
+            "buddy", "whitelist", Path("whitelist.json"), verify_type=AnyStr
+        ))
 
     def add_error(self, error: Problem):
         """Adds the error to the errors dictionary.
