"""This module describes the main LaTeXBuddy instance class."""

import json
import multiprocessing as mp
import os
import time

from pathlib import Path
from typing import AnyStr, List, Optional

import latexbuddy.tools as tools

from latexbuddy import TexFile
from latexbuddy.config_loader import ConfigLoader
from latexbuddy.messages import error_occurred_in_module
from latexbuddy.modules import MainModule, Module
from latexbuddy.preprocessor import Preprocessor
from latexbuddy.problem import Problem, ProblemJSONEncoder, set_language
from latexbuddy.tools import classproperty


class LatexBuddy(MainModule):
    """
    The main instance of the applications that controls all the internal tools.
    This is a singleton class with only one instance and exclusively static methods.
    """

    __current_instance = None

    def __init__(self):
        super().__init__()

<<<<<<< HEAD
        self.errors = {}  # all current errors
        self.cfg: ConfigLoader = ConfigLoader()  # configuration
        self.preprocessor: Optional[Preprocessor] = None  # in-file preprocessing
        self.file_to_check: Optional[Path] = None  # .tex file to be error checked
        self.tex_file: Optional[TexFile] = None
        self.output_dir: Optional[Path] = None
        self.output_format: Optional[str] = None
        self.whitelist_file: Optional[Path] = None

    @classproperty
    def instance(cls):
        if cls.__current_instance is None:
            cls.__current_instance = LatexBuddy()
        return cls.__current_instance

    @staticmethod
    def init(config_loader: ConfigLoader, file_to_check: Path):
=======
    __logger = root_logger.getChild("buddy")

    def __init__(
        self, config_loader: ConfigLoader, file_to_check: Path, path_list: Path
    ):
>>>>>>> 62df0dda
        """Initializes the LaTeXBuddy instance.

        :param config_loader: ConfigLoader object to manage config options
        :param file_to_check: file that will be checked
        :param path_list: a list of the paths for the html output
        """
<<<<<<< HEAD

        LatexBuddy.instance.errors = {}
        LatexBuddy.instance.cfg = config_loader
        LatexBuddy.instance.preprocessor = None
        LatexBuddy.instance.file_to_check = file_to_check
        LatexBuddy.instance.tex_file = TexFile(file_to_check)

        # file where the error should be saved
        LatexBuddy.instance.output_dir = Path(
            LatexBuddy.instance.cfg.get_config_option_or_default(
                LatexBuddy, "output", Path("./"), verify_type=AnyStr
=======
        self.path_list: Path = path_list  # all paths from the files to be used in html
        self.errors = {}  # all current errors
        self.cfg: ConfigLoader = config_loader  # configuration
        self.file_to_check = None
        self.tex_file = None

        # file where the error should be saved
        self.output_dir = Path(
            self.cfg.get_config_option_or_default(
                "buddy", "output", Path("./latexbuddy_html/"), verify_type=AnyStr
>>>>>>> 62df0dda
            )
        )

        if not LatexBuddy.instance.output_dir.is_dir():
            LatexBuddy.instance.logger.warning(
                f"'{str(LatexBuddy.instance.output_dir)}' is not a directory. "
                f"Current directory will be used instead."
            )
            LatexBuddy.instance.output_dir = Path.cwd()

        LatexBuddy.instance.output_format = str(
            LatexBuddy.instance.cfg.get_config_option_or_default(
                LatexBuddy,
                "format",
                "HTML",
                verify_type=AnyStr,
                verify_choices=["HTML", "html", "JSON", "json"],
            )
        ).upper()

        # file that represents the whitelist
        LatexBuddy.instance.whitelist_file = Path(
            LatexBuddy.instance.cfg.get_config_option_or_default(
                LatexBuddy, "whitelist", Path("whitelist"), verify_type=AnyStr
            )
        )

<<<<<<< HEAD
    @staticmethod
    def add_error(problem: Problem):
=======
    def change_file(self, file):
        """Method to change the current file. Used for multi check files included
            in other files

        :param file: the new file to check next
        """
        self.file_to_check = file  # .tex file that is to be error checked
        self.tex_file: TexFile = TexFile(file)

    def add_error(self, problem: Problem):
>>>>>>> 62df0dda
        """Adds the error to the errors dictionary.

        UID is used as key, the error object is used as value.

        :param problem: problem to add to the dictionary
        """

        if (
            LatexBuddy.instance.preprocessor is None
            or LatexBuddy.instance.preprocessor.matches_preprocessor_filter(problem)
        ):
            LatexBuddy.instance.errors[problem.uid] = problem

    @staticmethod
    def check_whitelist():
        """Removes errors that are whitelisted."""
        if not (
            LatexBuddy.instance.whitelist_file.exists()
            and LatexBuddy.instance.whitelist_file.is_file()
        ):
            return  # if no whitelist yet, don't have to check

        whitelist_entries = LatexBuddy.instance.whitelist_file.read_text().splitlines()
        # TODO: Ignore emtpy strings in here

        # need to copy here or we get an error deleting
        uids = list(LatexBuddy.instance.errors.keys())
        for uid in uids:
            if LatexBuddy.instance.errors[uid].key in whitelist_entries:
                del LatexBuddy.instance.errors[uid]

    @staticmethod
    def add_to_whitelist(uid):
        """Adds the error identified by the given UID to the whitelist

        Afterwards this method deletes all other errors that are the same as the one
        just whitelisted.

        :param uid: the UID of the error to be deleted
        """

        if uid not in LatexBuddy.instance.errors:
            LatexBuddy.instance.logger.error(
                f"UID not found: {uid}. "
                "Specified problem will not be added to whitelist."
            )
            return

        # write error to whitelist
        with LatexBuddy.instance.whitelist_file.open("a+") as file:
            file.write(LatexBuddy.instance.errors[uid].key)
            file.write("\n")

        # save key for further check and remove error
        added_key = LatexBuddy.instance.errors[uid].key
        del LatexBuddy.instance.errors[uid]

        # check if there are other errors equal to the one just added to the whitelist
        uids = list(LatexBuddy.instance.errors.keys())
        for curr_uid in uids:
            if LatexBuddy.instance.errors[curr_uid].key == added_key:
                del LatexBuddy.instance.errors[curr_uid]

    @staticmethod
    def mapper(module: Module) -> List[Problem]:
        """
        Executes checks for provided module and returns its Problems.
        This method is used to parallelize the module execution.

        :param module: module to execute
        :return: list of resulting problems
        """
        result = []

        def lambda_function() -> None:
            nonlocal result

            start_time = time.perf_counter()
            module.logger.debug(f"{module.display_name} started checks")

            result = module.run_checks(
                LatexBuddy.instance.cfg, LatexBuddy.instance.tex_file
            )

            module.logger.debug(
                f"{module.display_name} finished after "
                f"{round(time.perf_counter() - start_time, 2)} seconds"
            )

        tools.execute_no_exceptions(
            lambda_function,
            error_occurred_in_module(module.display_name),
            "DEBUG",
        )

        return result

    @staticmethod
    def run_tools():
        """Runs all tools in the LaTeXBuddy toolchain in parallel"""

        language = LatexBuddy.instance.cfg.get_config_option_or_default(
            LatexBuddy,
            "language",
            None,
            verify_type=AnyStr,
        )
        set_language(language)  # set global variable in problem.py for key generation

        # importing this here to avoid circular import error
        from latexbuddy.tool_loader import ToolLoader

        # initialize Preprocessor
        LatexBuddy.instance.preprocessor = Preprocessor()
        LatexBuddy.instance.preprocessor.regex_parse_preprocessor_comments(
            LatexBuddy.instance.tex_file
        )

        # initialize ToolLoader
        tool_loader = ToolLoader(Path("latexbuddy/modules/"))
        modules = tool_loader.load_selected_modules(LatexBuddy.instance.cfg)

        LatexBuddy.instance.logger.debug(
            f"Using multiprocessing pool with {os.cpu_count()} "
            f"threads/processes for checks."
        )

        with mp.Pool(processes=os.cpu_count()) as pool:
            result = pool.map(LatexBuddy.instance.mapper, modules)

        for problems in result:
            for problem in problems:
                LatexBuddy.instance.add_error(problem)

        # FOR TESTING ONLY
        # LatexBuddy.instance.check_whitelist()
        # keys = list(LatexBuddy.instance.errors.keys())
        # for key in keys:
        #     LatexBuddy.instance.add_to_whitelist(key)
        #     return

    @staticmethod
    def output_json():
        """Writes all the current problem objects to the output file."""

        list_of_problems = []

        for problem_uid in LatexBuddy.instance.errors.keys():
            list_of_problems.append(LatexBuddy.instance.errors[problem_uid])

        json_output_path = Path(
            str(LatexBuddy.instance.output_dir) + "/latexbuddy_output.json"
        )

        with json_output_path.open("w") as file:
            json.dump(list_of_problems, file, indent=4, cls=ProblemJSONEncoder)

        LatexBuddy.instance.logger.info(f"Output saved to {json_output_path.resolve()}")

    @staticmethod
    def output_html():
        """Renders all current problem objects as HTML and writes the file."""

        # importing this here to avoid circular import error
        from latexbuddy.output import render_html

        html_output_path = Path(
<<<<<<< HEAD
            str(LatexBuddy.instance.output_dir) + "/latexbuddy_output.html"
        )
        html_output_path.write_text(
            render_html(
                str(LatexBuddy.instance.tex_file.tex_file),
                LatexBuddy.instance.tex_file.tex,
                LatexBuddy.instance.errors,
=======
            str(self.output_dir)
            + "/"
            + "output_"
            + str(self.file_to_check.stem)
            + ".html"
        )
        html_output_path.write_text(
            render_html(
                str(self.tex_file.tex_file),
                self.tex_file.tex,
                self.errors,
                self.path_list,
                str(
                    self.tex_file.pdf_file
                ),  # TODO: this should be the path (str) where the pdf file is located
>>>>>>> 62df0dda
            )
        )

        LatexBuddy.instance.logger.info(f"Output saved to {html_output_path.resolve()}")

    @staticmethod
    def output_file():
        """Writes all current problems to the specified output file."""

        if LatexBuddy.instance.output_format == "JSON":
            LatexBuddy.instance.output_json()

        else:  # using HTML as default
<<<<<<< HEAD
            LatexBuddy.instance.output_html()
=======
            self.output_html()

    def clear_error_list(self):
        """Function needed for multiple files.
        It clears the error list, for the next use"""
        self.errors.clear()
>>>>>>> 62df0dda
<|MERGE_RESOLUTION|>--- conflicted
+++ resolved
@@ -30,7 +30,6 @@
     def __init__(self):
         super().__init__()
 
-<<<<<<< HEAD
         self.errors = {}  # all current errors
         self.cfg: ConfigLoader = ConfigLoader()  # configuration
         self.preprocessor: Optional[Preprocessor] = None  # in-file preprocessing
@@ -39,6 +38,7 @@
         self.output_dir: Optional[Path] = None
         self.output_format: Optional[str] = None
         self.whitelist_file: Optional[Path] = None
+        self.path_list: List[Path] = []  # all paths of the files to be used in html
 
     @classproperty
     def instance(cls):
@@ -47,44 +47,25 @@
         return cls.__current_instance
 
     @staticmethod
-    def init(config_loader: ConfigLoader, file_to_check: Path):
-=======
-    __logger = root_logger.getChild("buddy")
-
-    def __init__(
-        self, config_loader: ConfigLoader, file_to_check: Path, path_list: Path
-    ):
->>>>>>> 62df0dda
+    def init(config_loader: ConfigLoader, file_to_check: Path, path_list: List[Path]):
         """Initializes the LaTeXBuddy instance.
 
         :param config_loader: ConfigLoader object to manage config options
         :param file_to_check: file that will be checked
         :param path_list: a list of the paths for the html output
         """
-<<<<<<< HEAD
 
         LatexBuddy.instance.errors = {}
         LatexBuddy.instance.cfg = config_loader
         LatexBuddy.instance.preprocessor = None
-        LatexBuddy.instance.file_to_check = file_to_check
-        LatexBuddy.instance.tex_file = TexFile(file_to_check)
+        LatexBuddy.instance.file_to_check = None
+        LatexBuddy.instance.tex_file = None
+        LatexBuddy.instance.path_list = path_list
 
         # file where the error should be saved
         LatexBuddy.instance.output_dir = Path(
             LatexBuddy.instance.cfg.get_config_option_or_default(
-                LatexBuddy, "output", Path("./"), verify_type=AnyStr
-=======
-        self.path_list: Path = path_list  # all paths from the files to be used in html
-        self.errors = {}  # all current errors
-        self.cfg: ConfigLoader = config_loader  # configuration
-        self.file_to_check = None
-        self.tex_file = None
-
-        # file where the error should be saved
-        self.output_dir = Path(
-            self.cfg.get_config_option_or_default(
-                "buddy", "output", Path("./latexbuddy_html/"), verify_type=AnyStr
->>>>>>> 62df0dda
+                LatexBuddy, "output", "./latexbuddy_html/", verify_type=AnyStr
             )
         )
 
@@ -112,21 +93,18 @@
             )
         )
 
-<<<<<<< HEAD
-    @staticmethod
-    def add_error(problem: Problem):
-=======
-    def change_file(self, file):
+    @staticmethod
+    def change_file(file: Path):
         """Method to change the current file. Used for multi check files included
             in other files
 
         :param file: the new file to check next
         """
-        self.file_to_check = file  # .tex file that is to be error checked
-        self.tex_file: TexFile = TexFile(file)
-
-    def add_error(self, problem: Problem):
->>>>>>> 62df0dda
+        LatexBuddy.instance.file_to_check = file
+        LatexBuddy.instance.tex_file = TexFile(file)
+
+    @staticmethod
+    def add_error(problem: Problem):
         """Adds the error to the errors dictionary.
 
         UID is used as key, the error object is used as value.
@@ -294,31 +272,21 @@
         from latexbuddy.output import render_html
 
         html_output_path = Path(
-<<<<<<< HEAD
-            str(LatexBuddy.instance.output_dir) + "/latexbuddy_output.html"
+            str(LatexBuddy.instance.output_dir)
+            + "/"
+            + "output_"
+            + str(LatexBuddy.instance.file_to_check.stem)
+            + ".html"
         )
         html_output_path.write_text(
             render_html(
                 str(LatexBuddy.instance.tex_file.tex_file),
                 LatexBuddy.instance.tex_file.tex,
                 LatexBuddy.instance.errors,
-=======
-            str(self.output_dir)
-            + "/"
-            + "output_"
-            + str(self.file_to_check.stem)
-            + ".html"
-        )
-        html_output_path.write_text(
-            render_html(
-                str(self.tex_file.tex_file),
-                self.tex_file.tex,
-                self.errors,
-                self.path_list,
+                LatexBuddy.instance.path_list,
                 str(
-                    self.tex_file.pdf_file
+                    LatexBuddy.instance.tex_file.pdf_file
                 ),  # TODO: this should be the path (str) where the pdf file is located
->>>>>>> 62df0dda
             )
         )
 
@@ -332,13 +300,10 @@
             LatexBuddy.instance.output_json()
 
         else:  # using HTML as default
-<<<<<<< HEAD
             LatexBuddy.instance.output_html()
-=======
-            self.output_html()
-
-    def clear_error_list(self):
+
+    @staticmethod
+    def clear_error_list():
         """Function needed for multiple files.
         It clears the error list, for the next use"""
-        self.errors.clear()
->>>>>>> 62df0dda
+        LatexBuddy.instance.errors.clear()