"""This module describes the main LaTeXBuddy instance class."""

import json
import multiprocessing as mp
import os
import time

from pathlib import Path
from typing import AnyStr, List, Optional

import latexbuddy.tools as tools

from latexbuddy import TexFile
from latexbuddy import __logger as root_logger
from latexbuddy.config_loader import ConfigLoader
from latexbuddy.messages import error_occurred_in_module
from latexbuddy.modules import Module
from latexbuddy.preprocessor import Preprocessor
from latexbuddy.problem import Problem, ProblemJSONEncoder


# TODO: make this a singleton class with static methods


class LatexBuddy:
    """The main instance of the applications that controls all the internal tools."""

    __logger = root_logger.getChild("buddy")

    def __init__(self, config_loader: ConfigLoader, file_to_check: Path):
        """Initializes the LaTeXBuddy instance.

        :param config_loader: ConfigLoader object to manage config options
        :param file_to_check: file that will be checked
        """
        self.errors = {}  # all current errors
        self.cfg: ConfigLoader = config_loader  # configuration
        self.preprocessor: Optional[Preprocessor] = None  # in-file preprocessing
        self.file_to_check = file_to_check  # .tex file that is to be error checked
        self.tex_file: TexFile = TexFile(file_to_check)

        # file where the error should be saved
        self.output_dir = Path(
            self.cfg.get_config_option_or_default(
                "buddy", "output", Path("./"), verify_type=AnyStr
            )
        )

        if not self.output_dir.is_dir():
            self.__logger.warning(
                f"'{str(self.output_dir)}' is not a directory. "
                f"Current directory will be used instead."
            )
            self.output_dir = Path.cwd()

        self.output_format = str(
            self.cfg.get_config_option_or_default(
                "buddy",
                "format",
                "HTML",
                verify_type=AnyStr,
                verify_choices=["HTML", "html", "JSON", "json"],
            )
        ).upper()

        # file that represents the whitelist
        self.whitelist_file = Path(
            self.cfg.get_config_option_or_default(
                "buddy", "whitelist", Path("whitelist.json"), verify_type=AnyStr
            )
        )

<<<<<<< HEAD
    def add_error(self, problem: Problem):
=======
        # current language
        self.lang = self.cfg.get_config_option_or_default("buddy", "language", "en")

    def change_file(self, file):
        """Method to change the current file. Used for multi check files included
            in other files

        :param file: the new file to check next
        """
        self.file_to_check = file  # .tex file that is to be error checked
        self.tex_file: TexFile = TexFile(file)

    def add_error(self, error: Problem):
>>>>>>> 6eaf5a62
        """Adds the error to the errors dictionary.

        UID is used as key, the error object is used as value.

        :param problem: problem to add to the dictionary
        """

        if self.preprocessor is None or self.preprocessor.matches_preprocessor_filter(
            problem
        ):
            self.errors[problem.uid] = problem

    def check_whitelist(self):
        """Removes errors that are whitelisted."""
        if not (self.whitelist_file.exists() and self.whitelist_file.is_file()):
            return  # if no whitelist yet, don't have to check

        whitelist_entries = self.whitelist_file.read_text().splitlines()

        for uid, problem in self.errors.items():
            if problem.key in whitelist_entries:
                del self.errors[uid]

    def add_to_whitelist(self, uid):
        """Adds the error identified by the given UID to the whitelist

        Afterwards this method deletes all other errors that are the same as the one
        just whitelisted.

        :param uid: the UID of the error to be deleted
        """

        if uid not in self.errors:
            self.__logger.error(
                f"UID not found: {uid}. "
                "Specified problem will not be added to whitelist."
            )
            return

        # write error in whitelist
        with self.whitelist_file.open("a+") as file:
            file.write(self.errors[uid].cid)
            file.write("\n")

        # delete error and save comp_id for further check
        compare_id = self.errors[uid].cid
        del self.errors[uid]

        # check if there are other errors equal to the one just added to the whitelist
        for i_uid, problem in self.errors.items():
            if problem.key == compare_id:
                del self.errors[i_uid]
                break

    # TODO: implement
    # def add_to_whitelist_manually(self):
    #     return

    def mapper(self, module: Module) -> List[Problem]:
        """
        Executes checks for provided module and returns its Problems.
        This method is used to parallelize the module execution.

        :param module: module to execute
        :return: list of resulting problems
        """
        result = []

        def lambda_function() -> None:
            nonlocal result

            start_time = time.perf_counter()
            self.__logger.debug(f"{module.__class__.__name__} started checks")

            result = module.run_checks(self.cfg, self.tex_file)

            self.__logger.debug(
                f"{module.__class__.__name__} finished after "
                f"{round(time.perf_counter() - start_time, 2)} seconds"
            )

        tools.execute_no_exceptions(
            lambda_function,
            error_occurred_in_module(module.__class__.__name__),
            "DEBUG",
        )

        return result

    def run_tools(self):
        """Runs all tools in the LaTeXBuddy toolchain in parallel"""

        # importing this here to avoid circular import error
        from latexbuddy.tool_loader import ToolLoader

        # initialize Preprocessor
        self.preprocessor = Preprocessor()
        self.preprocessor.regex_parse_preprocessor_comments(self.tex_file)

        # initialize ToolLoader
        tool_loader = ToolLoader(Path("latexbuddy/modules/"))
        modules = tool_loader.load_selected_modules(self.cfg)

        self.__logger.debug(
            f"Using multiprocessing pool with {os.cpu_count()} "
            f"threads/processes for checks."
        )

        with mp.Pool(processes=os.cpu_count()) as pool:
            result = pool.map(self.mapper, modules)

        for problems in result:
            for problem in problems:
                self.add_error(problem)

        # FOR TESTING ONLY
        # self.check_whitelist()
        # keys = list(self.errors.keys())
        # for key in keys:
        #     self.add_to_whitelist(key)
        #     return

    def output_json(self):
        """Writes all the current problem objects to the output file."""

        list_of_problems = []

        for problem_uid in self.errors.keys():
            list_of_problems.append(self.errors[problem_uid])

        json_output_path = Path(str(self.output_dir) + "/latexbuddy_output.json")

        with json_output_path.open("w") as file:
            json.dump(list_of_problems, file, indent=4, cls=ProblemJSONEncoder)

        self.__logger.info(f"Output saved to {json_output_path.resolve()}")

    def output_html(self):
        """Renders all current problem objects as HTML and writes the file."""

        # importing this here to avoid circular import error
        from latexbuddy.output import render_html

        html_output_path = Path(str(self.output_dir) + "/latexbuddy_output.html")
        html_output_path.write_text(
            render_html(
                str(self.tex_file.tex_file),
                self.tex_file.tex,
                self.errors,
            )
        )

        self.__logger.info(f"Output saved to {html_output_path.resolve()}")

    def output_file(self):
        """Writes all current problems to the specified output file."""

        if self.output_format == "JSON":
            self.output_json()

        else:  # using HTML as default
            self.output_html()<|MERGE_RESOLUTION|>--- conflicted
+++ resolved
@@ -35,7 +35,6 @@
         """
         self.errors = {}  # all current errors
         self.cfg: ConfigLoader = config_loader  # configuration
-        self.preprocessor: Optional[Preprocessor] = None  # in-file preprocessing
         self.file_to_check = file_to_check  # .tex file that is to be error checked
         self.tex_file: TexFile = TexFile(file_to_check)
 
@@ -70,9 +69,7 @@
             )
         )
 
-<<<<<<< HEAD
     def add_error(self, problem: Problem):
-=======
         # current language
         self.lang = self.cfg.get_config_option_or_default("buddy", "language", "en")
 
@@ -86,7 +83,6 @@
         self.tex_file: TexFile = TexFile(file)
 
     def add_error(self, error: Problem):
->>>>>>> 6eaf5a62
         """Adds the error to the errors dictionary.
 
         UID is used as key, the error object is used as value.
