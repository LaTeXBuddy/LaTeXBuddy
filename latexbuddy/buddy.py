--- conflicted
+++ resolved
@@ -58,7 +58,6 @@
             "buddy", "whitelist", Path("whitelist.wlist")
         )
 
-<<<<<<< HEAD
         # current language
         self.lang = self.cfg.get_config_option_or_default("buddy", "language", "en")
 
@@ -71,8 +70,6 @@
         self.file_to_check = file  # .tex file that is to be error checked
         self.tex_file: TexFile = TexFile(file)
 
-=======
->>>>>>> 0534c0d5
     def add_error(self, error: Problem):
         """Adds the error to the errors dictionary.
 
