<!doctype html>
<html lang="en">
<head>
    <meta charset="UTF-8">
    <meta name="viewport"
          content="width=device-width, user-scalable=no, initial-scale=1.0, maximum-scale=1.0, minimum-scale=1.0">
    <meta http-equiv="X-UA-Compatible" content="ie=edge">
    <title>{{ file_name|e }} | LaTeXBuddy</title>
    <style>
        {% include "static/modern-normalize.css" %}
        {% include "static/style.css" %}
        {% include "static/whitelist_button.css" %}
        {% include "static/popup_for_whitelist.css" %}
        {% include "static/navigation_bar_and_pdf_button.css" %}
    </style>
</head>
<body>
<header>
    <h1>
        {% include "static/logo.svg" %}
    </h1>
    <h2><small>Results for</small> {{ file_name|e }}</h2>
    <div class="menu">

        {% set parent_list = [] %} {# the list contains all folder, included in this project #}

        {# get all folder names #}
        {% for path in paths %}
            {% set upper_folder = path.parents[0]|string() %}
            {% set sub_folder = path.parents[1] ~ "/" |string() %}
            {% set parent = upper_folder|replace(sub_folder, "") %}

            {% if parent not in parent_list %}
                {% set parent_list = parent_list.append(parent) %}
            {% endif %}
        {% endfor %}

        {# set the style for each folder #}
        {% for folder in parent_list %}
            <style>
                .{{ folder }} {
                    display: flex;
                    background: white;
                    margin-left: 25px;
                    margin-right: 25px;
                    padding: 20px;
                }
                .{{ folder }}-content {
                  display: none;
                  position: absolute;
                  background-color: #f1f1f1;
                  min-width: 160px;
                  margin-top: 20px;
                  border-radius: 5px 5px 5px 5px;
                  box-shadow: 0px 8px 16px 0px rgba(0,0,0,0.2);
                  z-index: 1;
                }
                .{{ folder }}-content a {
                  color: black;
                  padding: 12px 16px;
                  text-decoration: none;
                  display: block;
                }
                .{{ folder }}-content a:hover {background-color: #ddd;}
                .{{ folder }}:hover .{{ folder }}-content {display: block;}
            </style>
        {% endfor %}

        {# get all file paths and add to the folder dropdown #}

        {% for folder in parent_list %}
            <div class="{{ folder }}">{{ folder }}
                <div class="{{ folder }}-content">
                        {% for path in paths %}
                            {% set upper_folder = path.parents[0]|string() %}
                            {% set sub_folder = path.parents[1] ~ "/" |string() %}
                            {% set parent = upper_folder|replace(sub_folder, "") %}

                            {% if parent == folder %}
                                <a href="output_{{ path.stem }}.html">{{ path.name }}</a>
                            {% endif %}
                        {% endfor %}
                </div>
            </div>
        {% endfor %}

    </div>
<<<<<<< HEAD

    <input id="pdfbutton" type="button" value="pdfb" />
=======
    <label class="switch">
        <input type="checkbox" id="pdfbutton">
        <div class="slider round">
            <!--ADDED HTML -->
            <span class="on">PDF</span>
            <span class="off">TEX</span>
            <!--END-->
        </div>
    </label>
>>>>>>> 76cfb235
</header>
<main>
    <div id="file-container">
        <div id="file-contents" style="position:relative;">
            <pre style="line-height: 16px"><code>{{ file_text|safe }}</code></pre>
        </div>
        <div id="pdf-disp" style="position:relative;">
            {% if pdf_path is not none %}
                <iframe id="pdf-ifr" src="{{ pdf_path }}" width="100%" height="100%"></iframe>
            {% else %}
                <h1>Nothing to show.</h1>
                <h3>Maybe you disabled the pdf option, or an error during compile time occurred.</h3>
                If an error occurred: See the box to the right for more.
            {% endif %}
        </div>
    </div>
    <div id="problems-list">
        <h3>Problems</h3>

        <ol>
            {% for problem in problems %}
                <li class="problem is-{{ problem.severity }}">
                    <h4 class="problem-context monospaced">
                        {{ problem.context[0]|e }}<span class="problem-text">{{ problem.text|e }}</span>{{ problem.context[1]|e }}
                    </h4>

                    <p class="problem-description">
                        {{ problem.description if problem.description != None }}
                    </p>

                    {% if problem.suggestions|length > 0 %}


                        <p class="problem-suggestions">
                            <strong>Suggestions:</strong>
                            <br>
                            {% if problem.suggestions|length <= 1 %}
                                {{ "".join(problem.suggestions) }}
                            {% else %}
                                {{ ", ".join(problem['suggestions']) }}
                            {% endif %}
                        </p>
                    {% endif %}

                    <p class="problem-meta">
                        {{ problem.category.capitalize() if problem.category != None }}
                        {{ problem.severity | lower }}
                        {% if problem.position %}
                            at
                            {{ problem.position[0] }}:{{ problem.position[1] }}
                        {% endif %}
                        <i>({{ problem.checker }}#{{ problem.p_type }})</i>
                    </p>
                    <!--Button section-->
                    <div class="roboto-font">
                        <button class="but" id="button{{ problem.uid }}" onclick="clicked('button{{ problem.uid }}','{{ problem.key }}')"></button>
                    </div>
                </li>
            {% endfor %}
        </ol>
    </div>
</main>
<!--Popup section-->
<div id="popup" class="popup">
    <div class="popup-content">
        <!--Buttons for accepting or rejecting-->
        <a class="close">&times;</a>
        <a class="accept">&check;</a>
        <h2 class="text">Add this to your Whitelist:</h2>
        <div class="header-box">
            <h3 class="logo">{% include "static/logomark.svg" %}</h3>
        </div>
        <!--Text, inserted by JS-->
    </div>
</div>
<script>
    document.getElementById("pdfbutton").onclick = function () {
        if (document.getElementById("pdf-disp").style.display == "block") {
            document.getElementById("pdf-disp").style.display = "none";
            document.getElementById("file-contents").style.display = "block";
        } else {
            document.getElementById("file-contents").style.display = "none";
            document.getElementById("pdf-disp").style.display = "block";
        }
    };
    var uid;
    function clicked(uid, problem_key) {
        let button = document.getElementById(uid);
        button.className = "onclic"; //activate rotation
        setUID(uid); //set uid to a global param to have access to it later on
        showMessage(problem_key); //call Popup
    }
    function setUID(uid) {
        this.uid = uid;
    }
    //gets the popup vars
    const popup = document.getElementById("popup");
    const popup_content = document.getElementsByClassName("popup-content")[0];

    //appends the problem key to the popup and show it
    function showMessage(problem_key) {
        let p = document.createElement("p"); //paragraph
        p.setAttribute("id", "txt"); //attribute used for the copy to clipboard function
        let text = document.createTextNode(problem_key);
        p.appendChild(text);
        popup_content.appendChild(p);
        popup.style.display = "block"; //show popup
    }
    //by clicking on the "close" button, remove the problem key and set the button back to "+" state
    document.getElementsByClassName("close")[0].onclick = function() {
        popup_content.removeChild(popup_content.lastChild); //remove last child: aka text node
        popup.style.display = "none"; //hide popup
        let button = document.getElementById(uid);
        button.className = "button"; //normal button state
    }
    //by clicking on the "accept" button, remove the problem key and set the button to "accepted"
    document.getElementsByClassName("accept")[0].onclick = function() {
        copyDivToClipboard()
        popup_content.removeChild(popup_content.lastChild); //remove last child: aka text node
        popup.style.display = "none"; //hide popup
        let button = document.getElementById(uid);
        button.className = "validate"; //button state "accepted"
    }
    function copyDivToClipboard() {
        const range = document.createRange();
        range.selectNode(document.getElementById("txt"));
        window.getSelection().removeAllRanges(); // clear current selection
        window.getSelection().addRange(range); // to select text
        document.execCommand("copy");
        window.getSelection().removeAllRanges();// to deselect
    }
</script>
</body>
</html><|MERGE_RESOLUTION|>--- conflicted
+++ resolved
@@ -85,10 +85,6 @@
         {% endfor %}
 
     </div>
-<<<<<<< HEAD
-
-    <input id="pdfbutton" type="button" value="pdfb" />
-=======
     <label class="switch">
         <input type="checkbox" id="pdfbutton">
         <div class="slider round">
@@ -98,7 +94,6 @@
             <!--END-->
         </div>
     </label>
->>>>>>> 76cfb235
 </header>
 <main>
     <div id="file-container">
