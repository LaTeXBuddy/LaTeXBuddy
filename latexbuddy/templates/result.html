<!doctype html>
<html lang="en">
<head>
    <meta charset="UTF-8">
    <meta name="viewport"
          content="width=device-width, user-scalable=no, initial-scale=1.0, maximum-scale=1.0, minimum-scale=1.0">
    <meta http-equiv="X-UA-Compatible" content="ie=edge">
    <title>{{ file_name|e }} | LaTeXBuddy</title>
    <style>
        {% include "static/modern-normalize.css" %}
        {% include "static/style.css" %}
    </style>
</head>
<body>
<header>
    <h1>
        {% include "static/logo.svg" %}
    </h1>
    <h2><small>Results for</small> {{ file_name|e }}</h2>
</header>
<main>
    <section id="file-contents" style="position:relative;">
        <pre style="line-height: 16px"><code>{{ file_text|safe }}</code></pre>
        {{ problem_str|safe }}
    </section>
    <section id="problems-list">
        <h3>Problems</h3>
        <ol>
            {% for problem in problems %}
                <li class="problem is-{{ problem.severity }}">
                    <h4 class="problem-context monospaced">
                        {{ problem.context[0] }}
                        <span class="problem-text">{{ problem.text }}</span>
                        {{ problem.context[1] }}
                    </h4>
<<<<<<< HEAD
                    <span class="error-meta">
                        {{ error.category }} error
                        {% if error.position %}
                            at {{ error.position[0] }}:{{ error.position[1] }}
                        {% endif %}
                        <i>({{ error.checker }}#{{ error.cid }})</i>
                    </span>
                    {% if error.suggestions|length <= 1 %}
                        {{ "".join(error.suggestions) }}
                    {% else %}
                        <strong>Suggestions:</strong>
                        <br>
                        {{ ", ".join(error['suggestions']) }}
=======


                    <p class="problem-description">
                        {{ problem.description if problem.description != None }}
                    </p>

                    {% if problem.suggestions|length > 0 %}


                        <p class="problem-suggestions">
                            <strong>Suggestions:</strong>
                            <br>
                            {% if problem.suggestions|length <= 1 %}
                                {{ "".join(problem.suggestions) }}
                            {% else %}
                                {{ ", ".join(problem['suggestions']) }}
                            {% endif %}
                        </p>
>>>>>>> ab42bc10
                    {% endif %}

                    <p class="problem-meta">
                        {{ problem.category.capitalize() if problem.category != None }}
                        {{ problem.severity | lower }}
                        {% if problem.position %}
                            at
                            {{ problem.position[0] }}:{{ problem.position[1] }}
                        {% endif %}
                        <i>({{ problem.checker }}#{{ problem.cid }})</i>
                    </p>
                </li>
            {% endfor %}
        </ol>
    </section>
</main>
</body>
</html><|MERGE_RESOLUTION|>--- conflicted
+++ resolved
@@ -33,21 +33,6 @@
                         <span class="problem-text">{{ problem.text }}</span>
                         {{ problem.context[1] }}
                     </h4>
-<<<<<<< HEAD
-                    <span class="error-meta">
-                        {{ error.category }} error
-                        {% if error.position %}
-                            at {{ error.position[0] }}:{{ error.position[1] }}
-                        {% endif %}
-                        <i>({{ error.checker }}#{{ error.cid }})</i>
-                    </span>
-                    {% if error.suggestions|length <= 1 %}
-                        {{ "".join(error.suggestions) }}
-                    {% else %}
-                        <strong>Suggestions:</strong>
-                        <br>
-                        {{ ", ".join(error['suggestions']) }}
-=======
 
 
                     <p class="problem-description">
@@ -66,7 +51,6 @@
                                 {{ ", ".join(problem['suggestions']) }}
                             {% endif %}
                         </p>
->>>>>>> ab42bc10
                     {% endif %}
 
                     <p class="problem-meta">
