"""This module defines the connection between LaTeXBuddy and LanguageTool."""

import json

from enum import Enum, auto
from pathlib import PurePath
from typing import Dict, List, Optional

import requests

import latexbuddy.error_class as error
import latexbuddy.languagetool_local_server as lt_server
import latexbuddy.tools as tools


# TODO: define for all languages or let users choose it
_LANGUAGES = {"de": "de-DE", "en": "en-GB"}


def run(buddy, file: str):
    """Runs the LanguageTool checks on a file and saves the results in a LaTeXBuddy
    instance.

    Requires LanguageTool server to be set up. Local or global servers can be used.

    :param buddy: the LaTeXBuddy instance
    :param file: the file to run checks on
    """
    # TODO: get settings (mode etc.) from buddy instance (config needed)

    ltm = LanguageToolModule(buddy, language=_LANGUAGES[buddy.get_lang()])
    ltm.check_tex(file)


class Mode(Enum):
    """Describes the LanguageTool mode.

    LanguageTool can be run as a command line program, a local server, or a remote
    server.
    """

    COMMANDLINE = auto()
    LOCAL_SERVER = auto()
    REMOTE_SERVER = auto()


# TODO: rewrite this using the Abstract Module API
class LanguageToolModule:
    """Wraps the LanguageTool API calls to check files."""

    # TODO: implement whitelisting certain rules
    #       (exclude multiple whitespaces error by default)
    def __init__(
        self,
        buddy,
        mode: Mode = Mode.COMMANDLINE,
        remote_url: str = None,
        language: str = None,
    ):
        """Creates a LanguageTool checking module.

        :param buddy: the LaTeXBuddy instance
        :param mode: LT mode
        :param remote_url: URL of the LT server
        :param language: language to run checks with
        """
        self.buddy = buddy
        self.mode = mode
        self.language = language

        self.local_server = None
        self.remote_url = None
        self.lt_console_command = None

        if self.mode == Mode.LOCAL_SERVER:
            self.local_server = lt_server.LanguageToolLocalServer()
            self.local_server.start_local_server()

        elif self.mode == Mode.REMOTE_SERVER:
            # must include the port and api call (e.g. /v2/check)
            self.remote_url = remote_url

        elif self.mode == Mode.COMMANDLINE:
            self.find_languagetool_command()

    def find_languagetool_command(self):
        """Searches for the LanguageTool command line app.

        This method also checks if Java is installed.
        """
        try:
            tools.find_executable("java")
        except FileNotFoundError:
            print("Could not find a Java runtime environment on your system.")
            print("Please make sure you installed Java correctly.")

            print("For more information check the LaTeXBuddy manual.")

            raise FileNotFoundError("Unable to find Java runtime environment!")

        try:
            result = tools.find_executable("languagetool-commandline.jar")
        except FileNotFoundError:
            print("Could not find languagetool-commandline.jar in your system's PATH.")
            print("Please make sure you installed languagetool properly and added the ")
            print("directory to your system's PATH variable. Also make sure to make ")
            print("the jar-files executable.")

            print("For more information check the LaTeXBuddy manual.")

            raise FileNotFoundError("Unable to find languagetool installation!")

        lt_path = result
        self.lt_console_command = ["java", "-jar", lt_path, "--json"]
        if self.language:
            self.lt_console_command.append("-l")
            self.lt_console_command.append(self.language)
        else:
            self.lt_console_command.append("--autoDetect")

    # TODO: use pathlib.Path
    def check_tex(self, detex_file: str):
        """Runs the LanguageTool checks on a file.

        :param detex_file: the detexed file to run checks on
        """

        raw_errors = None

        if self.mode == Mode.LOCAL_SERVER:
            raw_errors = self.send_post_request(
                detex_file, "http://localhost:" f"{self.local_server.port}" "/v2/check"
            )

        elif self.mode == Mode.REMOTE_SERVER:
            raw_errors = self.send_post_request(detex_file, self.remote_url)

        elif self.mode == Mode.COMMANDLINE:
            raw_errors = self.execute_commandline_request(detex_file)

        self.format_errors(raw_errors, detex_file)

    # TODO: rename method; current name unclear
    # TODO: use pathlib.Path
    def send_post_request(self, detex_file: str, server_url: str) -> Optional[Dict]:
        """Send a POST request to the LanguageTool server to check the text.

        :param detex_file: path to the detex'ed file
        :param server_url: URL of the LanguageTool server
        :return: server's response
        """
        if detex_file is None:
            return None

        with open(detex_file) as file:
            text = file.read()

        response = requests.post(
            url=server_url, data={"language": self.language, "text": text}
        )
        return response.json()

    # TODO: use pathlib.Path
    def execute_commandline_request(self, detex_file: str) -> Optional[Dict]:
        """Execute the LanguageTool command line app to check the text.

        :param detex_file: path to the detex'ed file
        :return: app's response
        """

        if detex_file is None:
            return None

        # TODO: is that needed here? lt_console_command is already a list
        cmd = list(self.lt_console_command)
        cmd.append(detex_file)

        output = tools.execute_no_errors(*cmd, encoding="utf_8")

        return json.loads(output)

    # TODO: use pathlib.Path
    def format_errors(self, raw_errors: Dict, detex_file: str):
        """Parses LanguageTool errors and converts them to LaTeXBuddy Error objects.

        :param raw_errors: LanguageTool's error output
        :param detex_file: path to the detex'ed file
        """

        tool_name = raw_errors["software"]["name"]

        for match in raw_errors["matches"]:

            offset = match["context"]["offset"]
            offset_end = offset + match["context"]["length"]

            error_type = "grammar"

            if match["rule"]["category"]["id"] == "TYPOS":
                error_type = "spelling"

            error.Error(
                self.buddy,
<<<<<<< HEAD
                detex_file.removesuffix(".detexed"),
=======
                PurePath(detex_file).stem,
>>>>>>> 9fecd64e
                tool_name,
                error_type,
                match["rule"]["id"],
                match["context"]["text"][offset:offset_end],
                match["offset"],
                match["length"],
                LanguageToolModule.parse_error_replacements(match["replacements"]),
                False,
                tool_name + "_" + match["rule"]["id"],
            )

    @staticmethod
    def parse_error_replacements(json_replacements: List[Dict]) -> List[str]:
        """Converts LanguageTool's replacements to LaTeXBuddy suggestions list.

        :param json_replacements: list of LT's replacements for a particular word
        :return: list of string values of said replacements
        """
        output = []

        for entry in json_replacements:
            output.append(entry["value"])

        return output<|MERGE_RESOLUTION|>--- conflicted
+++ resolved
@@ -201,11 +201,7 @@
 
             error.Error(
                 self.buddy,
-<<<<<<< HEAD
-                detex_file.removesuffix(".detexed"),
-=======
                 PurePath(detex_file).stem,
->>>>>>> 9fecd64e
                 tool_name,
                 error_type,
                 match["rule"]["id"],
