"""This module contains code for the command-line interface used to run and manage
LaTeXBuddy."""

import argparse
import logging
import os

from pathlib import Path
from time import perf_counter

from colorama import Fore

from latexbuddy import __app_name__
from latexbuddy import __logger as root_logger
from latexbuddy import __name__ as name
from latexbuddy import __version__
from latexbuddy.buddy import LatexBuddy
from latexbuddy.config_loader import ConfigLoader
<<<<<<< HEAD
from latexbuddy.tools import add_whitelist_console, add_whitelist_from_file
=======
from latexbuddy.log import __setup_root_logger
>>>>>>> 2fea930a


parser = argparse.ArgumentParser(
    prog=name, description="The one-stop-shop for LaTeX checking."
)
parser.add_argument(
    "--version", "-V", action="version", version=f"{__app_name__} v{__version__}"
)
parser.add_argument("file", type=Path, help="File that will be processed.")
parser.add_argument(
    "--config",
    "-c",
    type=Path,
    default=Path("config.py"),
    help="Location of the config file.",
)
<<<<<<< HEAD
=======
parser.add_argument(
    "--verbose",
    "-v",
    action="store_true",
    default=False,
    help="Display debug output",
)
>>>>>>> 2fea930a
parser.add_argument(
    "--language",
    "-l",
    type=str,
    default=None,
    help="Target language of the file.",
)
parser.add_argument(
    "--whitelist",
    "-w",
<<<<<<< HEAD
    # Not JSON so I removed file ending.
=======
>>>>>>> 2fea930a
    type=Path,
    default=None,
    help="Location of the whitelist file.",
)
parser.add_argument(
    "--output",
    "-o",
    type=Path,
    default=None,
    help="Directory, in which to put the output file.",
)
parser.add_argument(
    "--format",
    "-f",
    type=str,
    choices=["HTML", "html", "JSON", "json"],
    default="HTML",
    help="Format of the output file (either HTML or JSON).",
)
parser.add_argument(
    "--wl_add_word",
    "-ww",
    type=str,
    default=None,
    help="TODO"
)
parser.add_argument(
    "--wl_from_file",
    "-wf",
    type=Path,
    default=None,
    help="TODO"
)

module_selection = parser.add_mutually_exclusive_group()
module_selection.add_argument(
    "--enable-modules",
    type=str,
    default=None,
    help="Comma-separated list of module names that should be executed. "
    "(Any other module will be implicitly disabled!)",
)
module_selection.add_argument(
    "--disable-modules",
    type=str,
    default=None,
    help="Comma-separated list of module names that should not be executed."
    "(Every other module will be implicitly enabled!)",
)


def main():
    """Parses CLI arguments and launches the LaTeXBuddy instance."""
    start = perf_counter()

    args = parser.parse_args()

<<<<<<< HEAD
    # if we want to add word(s) to the whitelist only do that. Don't check.
    # TODO: no file has to be specified in the call in the next block
    if args.wl_add_word or args.wl_from_file:
        if args.whitelist:
            wl_file = Path(args.whitelist)
        else:
            wl_file = Path("whitelist")
        if args.wl_add_word:
            add_whitelist_console(wl_file, args.wl_add_word)
        if args.wl_from_file:
            add_whitelist_from_file(wl_file, Path(args.wl_from_file))
        return
=======
    display_debug = args.verbose or os.environ.get("LATEXBUDDY_DEBUG", False)

    __setup_root_logger(root_logger, logging.DEBUG if display_debug else logging.INFO)
    logger = root_logger.getChild("cli")

    print(f"{Fore.CYAN}{__app_name__}{Fore.RESET} v{__version__}")

    logger.debug(f"Parsed CLI args: {str(args)}")
>>>>>>> 2fea930a

    config_loader = ConfigLoader(args)

    buddy = LatexBuddy(
        config_loader=config_loader,
        file_to_check=args.file,
    )

    buddy.run_tools()
    buddy.check_whitelist()
    buddy.output_file()

    logger.debug(f"Execution finished in {round(perf_counter()-start, 2)}s")<|MERGE_RESOLUTION|>--- conflicted
+++ resolved
@@ -16,11 +16,7 @@
 from latexbuddy import __version__
 from latexbuddy.buddy import LatexBuddy
 from latexbuddy.config_loader import ConfigLoader
-<<<<<<< HEAD
-from latexbuddy.tools import add_whitelist_console, add_whitelist_from_file
-=======
 from latexbuddy.log import __setup_root_logger
->>>>>>> 2fea930a
 
 
 parser = argparse.ArgumentParser(
@@ -37,8 +33,6 @@
     default=Path("config.py"),
     help="Location of the config file.",
 )
-<<<<<<< HEAD
-=======
 parser.add_argument(
     "--verbose",
     "-v",
@@ -46,7 +40,6 @@
     default=False,
     help="Display debug output",
 )
->>>>>>> 2fea930a
 parser.add_argument(
     "--language",
     "-l",
@@ -57,10 +50,6 @@
 parser.add_argument(
     "--whitelist",
     "-w",
-<<<<<<< HEAD
-    # Not JSON so I removed file ending.
-=======
->>>>>>> 2fea930a
     type=Path,
     default=None,
     help="Location of the whitelist file.",
@@ -79,20 +68,6 @@
     choices=["HTML", "html", "JSON", "json"],
     default="HTML",
     help="Format of the output file (either HTML or JSON).",
-)
-parser.add_argument(
-    "--wl_add_word",
-    "-ww",
-    type=str,
-    default=None,
-    help="TODO"
-)
-parser.add_argument(
-    "--wl_from_file",
-    "-wf",
-    type=Path,
-    default=None,
-    help="TODO"
 )
 
 module_selection = parser.add_mutually_exclusive_group()
@@ -118,20 +93,6 @@
 
     args = parser.parse_args()
 
-<<<<<<< HEAD
-    # if we want to add word(s) to the whitelist only do that. Don't check.
-    # TODO: no file has to be specified in the call in the next block
-    if args.wl_add_word or args.wl_from_file:
-        if args.whitelist:
-            wl_file = Path(args.whitelist)
-        else:
-            wl_file = Path("whitelist")
-        if args.wl_add_word:
-            add_whitelist_console(wl_file, args.wl_add_word)
-        if args.wl_from_file:
-            add_whitelist_from_file(wl_file, Path(args.wl_from_file))
-        return
-=======
     display_debug = args.verbose or os.environ.get("LATEXBUDDY_DEBUG", False)
 
     __setup_root_logger(root_logger, logging.DEBUG if display_debug else logging.INFO)
@@ -140,7 +101,6 @@
     print(f"{Fore.CYAN}{__app_name__}{Fore.RESET} v{__version__}")
 
     logger.debug(f"Parsed CLI args: {str(args)}")
->>>>>>> 2fea930a
 
     config_loader = ConfigLoader(args)
 
