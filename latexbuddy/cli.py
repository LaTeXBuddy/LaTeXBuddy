--- conflicted
+++ resolved
@@ -155,12 +155,8 @@
 
     for p in args.file:  # args.file is a list
         p = get_abs_path(p)
-<<<<<<< HEAD
-        paths, problems = get_all_paths_in_document(p)
         first_path = True
-=======
         paths = get_all_paths_in_document(Path(p))
->>>>>>> f4529add
 
         for path in paths:
 
