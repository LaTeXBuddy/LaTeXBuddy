--- conflicted
+++ resolved
@@ -35,7 +35,4 @@
     buddy.run_tools()
     buddy.check_whitelist()
     buddy.parse_to_json()
-<<<<<<< HEAD
-=======
-    buddy.output_html()
->>>>>>> 032d0655
+    buddy.output_html()