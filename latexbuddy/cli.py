"""This module contains code for the command-line interface used to run and manage
LaTeXBuddy."""

import argparse
import logging
import os

from pathlib import Path
from time import perf_counter

from colorama import Fore

import latexbuddy.tools as tool

from latexbuddy import __app_name__
from latexbuddy import __logger as root_logger
from latexbuddy import __name__ as name
from latexbuddy import __version__
from latexbuddy.buddy import LatexBuddy
from latexbuddy.config_loader import ConfigLoader
from latexbuddy.log import __setup_root_logger
from latexbuddy.tools import perform_whitelist_operations


parser = argparse.ArgumentParser(
    prog=name, description="The one-stop-shop for LaTeX checking."
)
parser.add_argument(
    "--version", "-V", action="version", version=f"{__app_name__} v{__version__}"
)
parser.add_argument("file", type=Path, help="File that will be processed.")
parser = argparse.ArgumentParser(description="The one-stop-shop for LaTeX checking.")

# nargs="+" marks the beginning of a list
parser.add_argument("file", nargs="+", type=Path, help="File that will be processed.")
parser.add_argument(
    "--config",
    "-c",
    type=Path,
    default=Path("config.py"),
    help="Location of the config file.",
)
parser.add_argument(
    "--verbose",
    "-v",
    action="store_true",
    default=False,
    help="Display debug output",
)
parser.add_argument(
    "--language",
    "-l",
    type=str,
    default=None,
    help="Target language of the file.",
)
parser.add_argument(
    "--whitelist",
    "-w",
    type=Path,
    default=None,
    help="Location of the whitelist file.",
)
parser.add_argument(
    "--output",
    "-o",
    type=Path,
    default=None,
    help="Directory, in which to put the output file.",
)
parser.add_argument(
    "--format",
    "-f",
    type=str,
    choices=["HTML", "html", "JSON", "json"],
    default=None,
    help="Format of the output file (either HTML or JSON).",
)

# TODO changer parser so no file is required when adding words/ keys to whitelist
parser.add_argument(
    "--wl_add_keys",
    "-ak",
    nargs="+",
    metavar="KEY",
    default=None,
    help="Arguments are valid keys that should be added to whitelist. Ideally"
    " the keys are copied from LaTeXBuddy HTML Output",
)
parser.add_argument(
    "--wl_from_wordlist",
    "-awl",
    metavar=("WORD_LIST", "LANGUAGE"),
    nargs=2,
    default=None,
    help="First argument is a file containing a single word per line, "
    "second argument is the language of the words."
    " The words get parsed to keys and the keys get added to the whitelist as "
    "spelling errors that will be ignored by LaTeXBuddy",
)

module_selection = parser.add_mutually_exclusive_group()
module_selection.add_argument(
    "--enable-modules",
    type=str,
    default=None,
    help="Comma-separated list of module names that should be executed. "
    "(Any other module will be implicitly disabled!)",
)
module_selection.add_argument(
    "--disable-modules",
    type=str,
    default=None,
    help="Comma-separated list of module names that should not be executed."
    "(Every other module will be implicitly enabled!)",
)


def main():
    """Parses CLI arguments and launches the LaTeXBuddy instance."""
    start = perf_counter()

    args = parser.parse_args()

    display_debug = args.verbose or os.environ.get("LATEXBUDDY_DEBUG", False)

    __setup_root_logger(root_logger, logging.DEBUG if display_debug else logging.INFO)
    logger = root_logger.getChild("cli")

    print(f"{Fore.CYAN}{__app_name__}{Fore.RESET} v{__version__}")

    logger.debug(f"Parsed CLI args: {str(args)}")

    if args.wl_add_keys or args.wl_from_wordlist:

        perform_whitelist_operations(args)
        return

    config_loader = ConfigLoader(args)

<<<<<<< HEAD
    buddy = LatexBuddy.instance
    buddy.init(
        config_loader=config_loader,
        file_to_check=args.file,
    )
=======
    """ For each Tex file transferred, all paths
    are fetched and Latexbuddy is executed """

    for p in args.file:  # args.file is a list
        paths, problems = tool.get_all_paths_in_document(p)

        buddy = LatexBuddy(
            config_loader=config_loader,
            file_to_check=Path(paths[0]),  # set first file
            path_list=paths,  # to be used later on in render html
        )

        for problem in problems:
            buddy.add_error(problem)
>>>>>>> 62df0dda

        for path in paths:
            #  need to clear the error list of the previous file
            buddy.clear_error_list()
            buddy.change_file(Path(path))  # change file everytime
            buddy.run_tools()
            buddy.check_whitelist()
            buddy.output_file()

    logger.debug(f"Execution finished in {round(perf_counter() - start, 2)}s")<|MERGE_RESOLUTION|>--- conflicted
+++ resolved
@@ -10,8 +10,6 @@
 
 from colorama import Fore
 
-import latexbuddy.tools as tool
-
 from latexbuddy import __app_name__
 from latexbuddy import __logger as root_logger
 from latexbuddy import __name__ as name
@@ -19,7 +17,7 @@
 from latexbuddy.buddy import LatexBuddy
 from latexbuddy.config_loader import ConfigLoader
 from latexbuddy.log import __setup_root_logger
-from latexbuddy.tools import perform_whitelist_operations
+from latexbuddy.tools import perform_whitelist_operations, get_all_paths_in_document
 
 
 parser = argparse.ArgumentParser(
@@ -28,11 +26,8 @@
 parser.add_argument(
     "--version", "-V", action="version", version=f"{__app_name__} v{__version__}"
 )
-parser.add_argument("file", type=Path, help="File that will be processed.")
-parser = argparse.ArgumentParser(description="The one-stop-shop for LaTeX checking.")
-
 # nargs="+" marks the beginning of a list
-parser.add_argument("file", nargs="+", type=Path, help="File that will be processed.")
+parser.add_argument("file", nargs="+", type=Path, help="File(s) that will be processed.")
 parser.add_argument(
     "--config",
     "-c",
@@ -138,20 +133,15 @@
 
     config_loader = ConfigLoader(args)
 
-<<<<<<< HEAD
-    buddy = LatexBuddy.instance
-    buddy.init(
-        config_loader=config_loader,
-        file_to_check=args.file,
-    )
-=======
     """ For each Tex file transferred, all paths
     are fetched and Latexbuddy is executed """
 
+    buddy = LatexBuddy.instance
+
     for p in args.file:  # args.file is a list
-        paths, problems = tool.get_all_paths_in_document(p)
+        paths, problems = get_all_paths_in_document(p)
 
-        buddy = LatexBuddy(
+        buddy.init(
             config_loader=config_loader,
             file_to_check=Path(paths[0]),  # set first file
             path_list=paths,  # to be used later on in render html
@@ -159,7 +149,6 @@
 
         for problem in problems:
             buddy.add_error(problem)
->>>>>>> 62df0dda
 
         for path in paths:
             #  need to clear the error list of the previous file
