--- conflicted
+++ resolved
@@ -30,13 +30,9 @@
 parser.add_argument(
     "--whitelist",
     "-w",
-<<<<<<< HEAD
+    # TODO: why a new file format? if it's JSON, use .json. If not, don't use one.
     type=Path,
     default=None,
-=======
-    # TODO: why a new file format? if it's JSON, use .json. If not, don't use one.
-    default="whitelist.wlist",
->>>>>>> e63e0781
     help="Location of the whitelist file.",
 )
 parser.add_argument(
