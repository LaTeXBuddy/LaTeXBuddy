--- conflicted
+++ resolved
@@ -8,28 +8,19 @@
 from pathlib import Path
 from time import perf_counter
 
-<<<<<<< HEAD
 import latexbuddy.tools as tool
 
-=======
 from colorama import Fore
 
 from latexbuddy import __app_name__
 from latexbuddy import __logger as root_logger
 from latexbuddy import __name__ as name
 from latexbuddy import __version__
->>>>>>> 73438278
 from latexbuddy.buddy import LatexBuddy
 from latexbuddy.config_loader import ConfigLoader
 from latexbuddy.log import __setup_root_logger
 
 
-<<<<<<< HEAD
-parser = argparse.ArgumentParser(description="The one-stop-shop for LaTeX checking.")
-
-# nargs="+" marks the beginning of a list
-parser.add_argument("file", nargs="+", type=Path, help="File that will be processed.")
-=======
 parser = argparse.ArgumentParser(
     prog=name, description="The one-stop-shop for LaTeX checking."
 )
@@ -37,7 +28,10 @@
     "--version", "-V", action="version", version=f"{__app_name__} v{__version__}"
 )
 parser.add_argument("file", type=Path, help="File that will be processed.")
->>>>>>> 73438278
+parser = argparse.ArgumentParser(description="The one-stop-shop for LaTeX checking.")
+
+# nargs="+" marks the beginning of a list
+parser.add_argument("file", nargs="+", type=Path, help="File that will be processed.")
 parser.add_argument(
     "--config",
     "-c",
