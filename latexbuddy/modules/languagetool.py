"""This module defines the connection between LaTeXBuddy and LanguageTool."""

import json
import socket
import time

from contextlib import closing
from enum import Enum
from logging import Logger
from typing import AnyStr, Dict, List, Optional

import requests

import latexbuddy.tools as tools

from latexbuddy import TexFile
from latexbuddy.config_loader import ConfigLoader
from latexbuddy.exceptions import ExecutableNotFoundError
from latexbuddy.modules import Module
from latexbuddy.problem import Problem, ProblemSeverity


class Mode(Enum):
    """Describes the LanguageTool mode.

    LanguageTool can be run as a command line program, a local server, or a remote
    server.
    """

    COMMANDLINE = "COMMANDLINE"
    LOCAL_SERVER = "LOCAL_SERVER"
    REMOTE_SERVER = "REMOTE_SERVER"


class LanguageTool(Module):
    """Wraps the LanguageTool API calls to check files."""

<<<<<<< HEAD
=======
    __logger = root_logger.getChild("LanguageTool")

    # removed ca-ES-valencia and de-DE-x-simple-language for compliance
    # with LaTeXBuddy language standards
>>>>>>> 37bbf4de
    __SUPPORTED_LANGUAGES = [
        "ar",
        "ast",
        "ast-ES",
        "be",
        "be-BY",
        "br",
        "br-FR",
        "ca",
        "ca-ES",
        "zh",
        "zh-CN",
        "da",
        "da-DK",
        "nl",
        "nl-BE",
        "en",
        "en-AU",
        "en-CA",
        "en-GB",
        "en-NZ",
        "en-ZA",
        "en-US",
        "eo",
        "fr",
        "gl",
        "gl-ES",
        "de",
        "de-AT",
        "de-DE",
        "de-CH",
        "el",
        "el-GR",
        "ga",
        "ga-IE",
        "it",
        "ja",
        "ja-JP",
        "km",
        "km-KH",
        "nb",
        "no",
        "fa",
        "pl",
        "pl-PL",
        "pt",
        "pt-AO",
        "pt-BR",
        "pt-MZ",
        "pt-PT",
        "ro",
        "ro-RO",
        "ru",
        "ru-RU",
        "sk",
        "sk-SK",
        "sl",
        "sl-SI",
        "es",
        "sv",
        "tl",
        "tl-PH",
        "ta",
        "ta-IN",
        "uk",
        "uk-UA",
    ]

    def __init__(self):
        """Creates a LanguageTool checking module."""

        self.mode = None
        self.language = None

        self.disabled_rules = None
        self.disabled_categories = None

        self.local_server = None
        self.remote_url = None
        self.lt_console_command = None

    def run_checks(self, config: ConfigLoader, file: TexFile) -> List[Problem]:
        """Runs the LanguageTool checks on a file and returns the results as a list.

        Requires LanguageTool (server) to be set up.
        Local or global servers can be used.

        :param config: the configuration options of the calling LaTeXBuddy instance
        :param file: LaTeX file to be checked (with built-in detex option)
        """

        self.language = config.get_config_option_or_default(
            "buddy",
            "language",
            None,
            verify_type=AnyStr,
            verify_choices=LanguageTool.__SUPPORTED_LANGUAGES,
        )

        language_country = config.get_config_option_or_default(
            "buddy",
            "language_country",
            None,
            verify_type=AnyStr,
        )

        if (
            self.language is not None
            and language_country is not None
            and self.language + "-" + language_country in self.__SUPPORTED_LANGUAGES
        ):
            self.language = self.language + "-" + language_country

        self.find_disabled_rules(config)

        cfg_mode = config.get_config_option_or_default(
            "LanguageTool",
            "mode",
            "COMMANDLINE",
            verify_type=AnyStr,
            verify_choices=[e.value for e in Mode],
        )

        try:
            self.mode = Mode(cfg_mode)
        except ValueError:
            self.mode = Mode.COMMANDLINE

        if self.mode == Mode.LOCAL_SERVER:
            self.local_server = LanguageToolLocalServer(self.logger)
            self.local_server.start_local_server()

        elif self.mode == Mode.REMOTE_SERVER:
            # must include the port and api call (e.g. /v2/check)
            self.remote_url = config.get_config_option(
                "LanguageTool",
                "remote_url",
                verify_type=AnyStr,
                verify_regex="http(s?)://(\\S*)",
            )

        elif self.mode == Mode.COMMANDLINE:
            self.find_languagetool_command()

        result = self.check_tex(file)

        return result

    def find_languagetool_command(self) -> None:
        """Searches for the LanguageTool command line app.

        This method also checks if Java is installed.
        """

        tools.find_executable("java", "JRE (Java Runtime Environment)", self.logger)

        try:
            result = tools.find_executable(
                "languagetool", "LanguageTool (CLI)", self.logger, log_errors=False
            )
            executable_source = "native"

        except ExecutableNotFoundError:

            result = tools.find_executable(
                "languagetool-commandline.jar", "LanguageTool (CLI)", self.logger
            )
            executable_source = "java"

        lt_path = result
        self.lt_console_command = []

        if executable_source == "java":
            self.lt_console_command.append("java")
            self.lt_console_command.append("-jar")

        self.lt_console_command.append(lt_path)
        self.lt_console_command.append("--json")

        if self.language:
            self.lt_console_command.append("-l")
            self.lt_console_command.append(self.language)
        else:
            self.lt_console_command.append("--autoDetect")

        if self.disabled_rules:
            self.lt_console_command.append("--disable")
            self.lt_console_command.append(self.disabled_rules)

        if self.disabled_categories:
            self.lt_console_command.append("--disablecategories")
            self.lt_console_command.append(self.disabled_categories)

    def find_disabled_rules(self, config: ConfigLoader) -> None:

        self.disabled_rules = ",".join(
            config.get_config_option_or_default(
                "LanguageTool", "disabled-rules", [], verify_type=List[str]
            )
        )

        self.disabled_categories = ",".join(
            config.get_config_option_or_default(
                "LanguageTool", "disabled-categories", [], verify_type=List[str]
            )
        )

        if self.disabled_rules == "":
            self.disabled_rules = None

        if self.disabled_categories == "":
            self.disabled_categories = None

    def check_tex(self, file: TexFile) -> List[Problem]:
        """Runs the LanguageTool checks on a file.

        :param file: the file to run checks on
        """

        raw_problems = None

        if self.mode == Mode.LOCAL_SERVER:
            raw_problems = self.lt_post_request(
                file, "http://localhost:" f"{self.local_server.port}" "/v2/check"
            )

        elif self.mode == Mode.REMOTE_SERVER:
            raw_problems = self.lt_post_request(file, self.remote_url)

        elif self.mode == Mode.COMMANDLINE:
            raw_problems = self.execute_commandline_request(file)

        return self.format_errors(raw_problems, file)

    def lt_post_request(self, file: TexFile, server_url: str) -> Optional[Dict]:
        """Send a POST request to the LanguageTool server to check the text.

        :param file: TexFile object representing the file to be checked
        :param server_url: URL of the LanguageTool server
        :return: server's response
        """
        if file is None:
            return None

        request_data = {
            "text": file.plain,
        }

        if self.language:
            request_data["language"] = self.language
        else:
            request_data["language"] = "auto"

        if self.disabled_rules:
            request_data["disabledRules"] = self.disabled_rules

        if self.disabled_categories:
            request_data["disabledCategories"] = self.disabled_categories

        response = requests.post(url=server_url, data=request_data)
        return response.json()

    def execute_commandline_request(self, file: TexFile) -> Optional[Dict]:
        """Execute the LanguageTool command line app to check the text.

        :param file: TexFile object representing the file to be checked
        :return: app's response
        """

        if file is None:
            return None

        # cloning list to in order to append the file name
        # w/o changing lt_console_command
        cmd = list(self.lt_console_command)
        cmd.append(str(file.plain_file))

        output = tools.execute_no_errors(*cmd, encoding="utf_8")

        try:
            json_output = json.loads(output)
        except json.decoder.JSONDecodeError:
            json_output = json.loads("{}")

        return json_output

    @staticmethod
    def format_errors(raw_problems: Dict, file: TexFile) -> List[Problem]:
        """Parses LanguageTool errors and converts them to LaTeXBuddy Error objects.

        :param raw_problems: LanguageTool's error output
        :param file: TexFile object representing the file to be checked
        """

        problems = []

        if raw_problems is None or len(raw_problems) == 0:
            return problems

        tool_name = raw_problems["software"]["name"]

        for match in raw_problems["matches"]:

            context = match["context"]
            context_offset = context["offset"]
            context_end = context["length"] + context_offset
            text = context["text"][context_offset:context_end]
            location = file.get_position_in_tex(match["offset"])

            problem_type = "grammar"

            if match["rule"]["category"]["id"] == "TYPOS":
                problem_type = "spelling"

            problems.append(
                Problem(
                    position=location,
                    text=text,
                    checker=tool_name,
                    p_type=match["rule"]["id"],
                    file=file.tex_file,
                    severity=ProblemSeverity.ERROR,
                    category=problem_type,
                    description=match["rule"]["description"],
                    context=(
                        match["context"]["text"][:context_offset],
                        match["context"]["text"][context_end:],
                    ),
                    suggestions=LanguageTool.parse_error_replacements(
                        match["replacements"]
                    ),
                    key=tool_name + "_" + match["rule"]["id"],
                )
            )

        return problems

    @staticmethod
    def parse_error_replacements(
        json_replacements: List[Dict], max_elements: int = 5
    ) -> List[str]:
        """Converts LanguageTool's replacements to LaTeXBuddy suggestions list.

        :param json_replacements: list of LT's replacements for a particular word
        :param max_elements: Caps the number of replacements for the given error
        :return: list of string values of said replacements
        """
        output = []

        for entry in json_replacements:
            output.append(entry["value"])

            if len(output) >= max_elements:
                break

        return output


class LanguageToolLocalServer:
    """Defines an instance of a local LanguageTool deployment."""

    __DEFAULT_PORT = 8081
    __SERVER_REQUEST_TIMEOUT = 1  # in seconds
    __SERVER_MAX_ATTEMPTS = 20

    def __init__(self, logger: Logger):
        self.lt_path = None
        self.lt_server_command = None
        self.server_process = None
        self.port = None

        self.logger = logger

    def __del__(self):
        self.stop_local_server()

    def get_server_run_command(self) -> None:
        """Searches for the LanguageTool server executable.

        This method also checks if Java is installed.
        """

        tools.find_executable("java", "JRE (Java Runtime Environment)", self.logger)

        try:
            result = tools.find_executable(
                "languagetool-server",
                "LanguageTool (local server)",
                self.logger,
                log_errors=False,
            )
            executable_source = "native"

        except ExecutableNotFoundError:

            result = tools.find_executable(
                "languagetool-server.jar", "LanguageTool (local server)", self.logger
            )
            executable_source = "java"

        self.lt_path = result

        if executable_source == "java":
            self.lt_server_command = [
                "java",
                "-cp",
                self.lt_path,
                "org.languagetool.server.HTTPServer",
            ]

        elif executable_source == "native":
            self.lt_server_command = [
                self.lt_path,
            ]

        self.lt_server_command.append("--port")
        self.lt_server_command.append(str(self.port))

    def start_local_server(self, port: int = __DEFAULT_PORT) -> int:
        """Starts the LanguageTool server locally.

        :param port: port for the server to listen at
        :return: the actual port of the server
        """

        if self.server_process:
            return -1

        self.port = self.find_free_port(port)

        self.get_server_run_command()

        self.server_process = tools.execute_background(*self.lt_server_command)

        self.wait_till_server_up()

        return self.port

    def wait_till_server_up(self) -> None:
        """Waits for the LanguageTool server to start.

        :raises ConnectionError: if server didn't start
        """

        attempts = 0
        up = False

        while not up and attempts < self.__SERVER_MAX_ATTEMPTS:
            try:
                requests.post(
                    f"http://localhost:{self.port}/v2/check",
                    timeout=self.__SERVER_REQUEST_TIMEOUT,
                )
                up = True

            except requests.RequestException:
                up = False
                attempts += 1
                time.sleep(0.5)

        if not up:
            raise ConnectionError("Could not connect to local server.")

    def stop_local_server(self) -> None:
        """Stops the local LanguageTool server process."""

        if not self.server_process:
            return

        tools.kill_background_process(self.server_process)
        self.server_process = None

    @staticmethod
    def find_free_port(port: int = None) -> int:
        """Tries to find a free port for the LanguageTool server.

        :param port: port to check first
        :return: a free port that the LanguageTool server can listen at
        """

        if port and not LanguageToolLocalServer.is_port_in_use(port):
            return port

        with closing(socket.socket(socket.AF_INET, socket.SOCK_STREAM)) as s:
            s.bind(("localhost", 0))
            s.setsockopt(socket.SOL_SOCKET, socket.SO_REUSEADDR, 1)
            return s.getsockname()[1]

    @staticmethod
    def is_port_in_use(port: int) -> bool:
        """Checks if a port is already in use.

        :param port: port to check
        :return: True if port already in use, False otherwise
        """

        if not port:
            return True

        with closing(socket.socket(socket.AF_INET, socket.SOCK_STREAM)) as s:
            return s.connect_ex(("localhost", port)) == 0<|MERGE_RESOLUTION|>--- conflicted
+++ resolved
@@ -35,13 +35,8 @@
 class LanguageTool(Module):
     """Wraps the LanguageTool API calls to check files."""
 
-<<<<<<< HEAD
-=======
-    __logger = root_logger.getChild("LanguageTool")
-
     # removed ca-ES-valencia and de-DE-x-simple-language for compliance
     # with LaTeXBuddy language standards
->>>>>>> 37bbf4de
     __SUPPORTED_LANGUAGES = [
         "ar",
         "ast",
