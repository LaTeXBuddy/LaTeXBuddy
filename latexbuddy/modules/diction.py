--- conflicted
+++ resolved
@@ -19,18 +19,13 @@
         self.language = None
         self.tool_name = "diction"
 
-<<<<<<< HEAD
     def run_checks(self, config: ConfigLoader, file: TexFile) -> List[Problem]:
 
         # TODO: make this dynamic/configurable using
         #  config.get_config_option_or_default(
         #       "buddy", "language", "<default language>"
         #  )
-        self.language = "de"
-=======
-    def run_checks(self, buddy: ltb.LatexBuddy, file: TexFile) -> List[Problem]:
         self.language = "en"
->>>>>>> bb822147
 
         # replace umlauts so error position is correct
         lines = Path(file.plain_file).read_text()
