--- conflicted
+++ resolved
@@ -23,14 +23,9 @@
         self.tool_name = "diction"
 
     def run_checks(self, config: ConfigLoader, file: TexFile) -> List[Problem]:
-<<<<<<< HEAD
-=======
 
         # check, if diction is installed
         tools.find_executable("diction", "Diction", self.__logger)
-
-        start_time = perf_counter()
->>>>>>> ad309e45
 
         # TODO: make this dynamic/configurable using
         #  config.get_config_option_or_default(
