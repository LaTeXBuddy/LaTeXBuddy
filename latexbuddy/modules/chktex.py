--- conflicted
+++ resolved
@@ -8,11 +8,7 @@
 import os
 
 from latexbuddy import TexFile
-<<<<<<< HEAD
-=======
 from pathlib import Path
-from latexbuddy import __logger as root_logger
->>>>>>> cc60776f
 from latexbuddy.config_loader import ConfigLoader
 from latexbuddy.modules import Module
 from latexbuddy.problem import Problem, ProblemSeverity
