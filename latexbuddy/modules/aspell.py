--- conflicted
+++ resolved
@@ -1,5 +1,4 @@
 """This module defines the connection between LaTeXBuddy and GNU Aspell."""
-import shlex
 
 from typing import AnyStr, List
 
@@ -7,8 +6,6 @@
 
 from latexbuddy.buddy import LatexBuddy
 from latexbuddy.config_loader import ConfigLoader
-from latexbuddy.exceptions import LanguageNotSupportedError
-from latexbuddy.messages import not_found
 from latexbuddy.modules import Module
 from latexbuddy.problem import Problem, ProblemSeverity
 from latexbuddy.texfile import TexFile
@@ -30,19 +27,9 @@
         tools.find_executable("aspell", "GNU Aspell", self.logger)
 
         supported_languages = self.find_languages()
-<<<<<<< HEAD
-        self.language = shlex.quote(
-            config.get_config_option_or_default(
-                LatexBuddy,
-                "language",
-                "en",
-                verify_type=AnyStr,
-                verify_choices=supported_languages,
-            )
-=======
 
         self.language = config.get_config_option_or_default(
-            "buddy",
+            LatexBuddy,
             "language",
             "en",
             verify_type=AnyStr,
@@ -50,11 +37,10 @@
         )
 
         language_country = config.get_config_option_or_default(
-            "buddy",
+            LatexBuddy,
             "language_country",
             None,
             verify_type=AnyStr,
->>>>>>> 37bbf4de
         )
 
         if (
