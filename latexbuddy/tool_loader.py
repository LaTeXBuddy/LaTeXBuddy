--- conflicted
+++ resolved
@@ -23,31 +23,6 @@
         """
         self.directory = directory
 
-<<<<<<< HEAD
-    def load_modules(self) -> List[Module]:
-        """This method loads every module that is found in the ToolLoader's directory.
-
-        :return: a list of instances of classes implementing the Module API
-        """
-
-        imported_py_modules = ToolLoader.import_py_files(self.find_py_files())
-        modules = []
-
-        for module in imported_py_modules:
-
-            classes = [
-                cls_obj
-                for cls_name, cls_obj in inspect.getmembers(module, inspect.isclass)
-                if cls_obj.__module__ == module.__name__ and Module in cls_obj.mro()
-            ]
-
-            for class_obj in classes:
-                modules.append(class_obj())
-
-        return modules
-
-=======
->>>>>>> cc60776f
     def load_selected_modules(self, cfg: ConfigLoader) -> List[Module]:
         """This method loads every module that is found in the ToolLoader's directory
             and only returns instances of modules that are enabled in the specified
@@ -102,7 +77,6 @@
         """This method loads a python module from the specified file path for a list
             of file paths.
 
-        :param py_files: python module files to be loaded
         :return: a list of python modules ready to be used
         """
 
