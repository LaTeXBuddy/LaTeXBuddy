--- conflicted
+++ resolved
@@ -14,26 +14,6 @@
 }
 
 modules = {
-<<<<<<< HEAD
-    "buddy": {
-        "language": "en",
-        "whitelist": "whitelist",
-        "output": "./",
-        "format": "HTML",
-        "enable-modules-by-default": False,
-    },
-    "AspellModule": {
-        "enabled": False,
-    },
-    "ChktexModule": {
-        "enabled": False,
-    },
-    "DictionModule": {
-        "enabled": False,
-    },
-    "EmptySectionsModule": {
-        "enabled": False,
-=======
     "Aspell": {
         "enabled": True,
     },
@@ -45,10 +25,9 @@
     },
     "EmptySections": {
         "enabled": True,
->>>>>>> 3635e1fc
     },
     "LanguageTool": {
-        "enabled": False,
+        "enabled": True,
         "mode": "COMMANDLINE",
         # "remote_url": "https://api.languagetoolplus.com/v2/check",
         "disabled-rules": [
@@ -59,19 +38,6 @@
             # "TYPOS",
         ],
     },
-<<<<<<< HEAD
-    "ProseLintModule": {
-        "enabled": False
-    },
-    "SiUnitxModule": {
-        "enabled": False,
-    },
-    "URLModule": {
-        "enabled": False,
-    },
-    "UnreferencedFiguresModule": {
-        "enabled": False,
-=======
     "LogFilter": {
         "enabled": True,
     },
@@ -86,13 +52,12 @@
     },
     "UnreferencedFigures": {
         "enabled": True,
->>>>>>> 3635e1fc
     },
     "NativeUseOfRef": {
-        "enabled": False,
+        "enabled": True,
     },
     "CheckFigureResolution": {
-        "enabled": False,
+        "enabled": True,
     },
     "YaLafi": {
         "enabled": False
@@ -102,5 +67,5 @@
     },
     "BibtexDuplicates": {
         "enabled": True
-    }
+    },
 }