"""
This is an example configuration for LaTeXBuddy and the tools that are supported
out-of-the-box. You may move this file and specify its path using the --config flag.
"""

main = {
    "language": "en",
    "language_country": "GB",
    "whitelist": "whitelist",
    "output": "./",
    "format": "HTML",
    "enable-modules-by-default": True,
}

modules = {
<<<<<<< HEAD
    "Aspell": {
=======
    "buddy": {
        "language": "en",
        "language_country": "GB",
        "whitelist": "whitelist",
        "format": "HTML",
        "enable-modules-by-default": True,
        "pdf": True
    },
    "AspellModule": {
>>>>>>> 62df0dda
        "enabled": True,
    },
    "Chktex": {
        "enabled": True,
    },
    "Diction": {
        "enabled": True,
    },
    "EmptySections": {
        "enabled": True,
    },
    "LanguageTool": {
        "enabled": False,
        "mode": "COMMANDLINE",
        # "remote_url": "https://api.languagetoolplus.com/v2/check",
        "disabled-rules": [
            "WHITESPACE_RULE",
            # "TYPOGRAFISCHE_ANFUEHRUNGSZEICHEN",
        ],
        "disabled-categories": [
            # "TYPOS",
        ],
    },
<<<<<<< HEAD
    "LogFilter": {
        "enabled": True,
    },
    "ProseLint": {
        "enabled": True
    },
    "SiUnitx": {
=======
    "ProseLintModule": {"enabled": True},
    "SiUnitxModule": {
>>>>>>> 62df0dda
        "enabled": True,
    },
    "URLCheck": {
        "enabled": True,
    },
    "UnreferencedFigures": {
        "enabled": True,
    },
    "NativeUseOfRef": {
        "enabled": True,
    },
    "CheckFigureResolution": {
        "enabled": True,
    },
    "YaLafi": {"enabled": True},
}<|MERGE_RESOLUTION|>--- conflicted
+++ resolved
@@ -7,25 +7,13 @@
     "language": "en",
     "language_country": "GB",
     "whitelist": "whitelist",
-    "output": "./",
     "format": "HTML",
     "enable-modules-by-default": True,
+    "pdf": True,
 }
 
 modules = {
-<<<<<<< HEAD
     "Aspell": {
-=======
-    "buddy": {
-        "language": "en",
-        "language_country": "GB",
-        "whitelist": "whitelist",
-        "format": "HTML",
-        "enable-modules-by-default": True,
-        "pdf": True
-    },
-    "AspellModule": {
->>>>>>> 62df0dda
         "enabled": True,
     },
     "Chktex": {
@@ -38,7 +26,7 @@
         "enabled": True,
     },
     "LanguageTool": {
-        "enabled": False,
+        "enabled": True,
         "mode": "COMMANDLINE",
         # "remote_url": "https://api.languagetoolplus.com/v2/check",
         "disabled-rules": [
@@ -49,7 +37,6 @@
             # "TYPOS",
         ],
     },
-<<<<<<< HEAD
     "LogFilter": {
         "enabled": True,
     },
@@ -57,10 +44,6 @@
         "enabled": True
     },
     "SiUnitx": {
-=======
-    "ProseLintModule": {"enabled": True},
-    "SiUnitxModule": {
->>>>>>> 62df0dda
         "enabled": True,
     },
     "URLCheck": {
@@ -75,5 +58,7 @@
     "CheckFigureResolution": {
         "enabled": True,
     },
-    "YaLafi": {"enabled": True},
+    "YaLafi": {
+        "enabled": True
+    },
 }