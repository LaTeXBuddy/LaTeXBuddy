[[package]]
name = "appdirs"
version = "1.4.4"
description = "A small Python module for determining appropriate platform-specific dirs, e.g. a \"user data dir\"."
category = "dev"
optional = false
python-versions = "*"

[[package]]
name = "atomicwrites"
version = "1.4.0"
description = "Atomic file writes."
category = "main"
optional = false
python-versions = ">=2.7, !=3.0.*, !=3.1.*, !=3.2.*, !=3.3.*"

[[package]]
name = "attrs"
version = "21.2.0"
description = "Classes Without Boilerplate"
category = "main"
optional = false
python-versions = ">=2.7, !=3.0.*, !=3.1.*, !=3.2.*, !=3.3.*, !=3.4.*"

[package.extras]
dev = ["coverage[toml] (>=5.0.2)", "hypothesis", "pympler", "pytest (>=4.3.0)", "six", "mypy", "pytest-mypy-plugins", "zope.interface", "furo", "sphinx", "sphinx-notfound-page", "pre-commit"]
docs = ["furo", "sphinx", "zope.interface", "sphinx-notfound-page"]
tests = ["coverage[toml] (>=5.0.2)", "hypothesis", "pympler", "pytest (>=4.3.0)", "six", "mypy", "pytest-mypy-plugins", "zope.interface"]
tests_no_zope = ["coverage[toml] (>=5.0.2)", "hypothesis", "pympler", "pytest (>=4.3.0)", "six", "mypy", "pytest-mypy-plugins"]

[[package]]
name = "bibtexparser"
version = "1.2.0"
description = "Bibtex parser for python 2.7 and 3.3 and newer"
category = "main"
optional = false
python-versions = "*"

[package.dependencies]
future = ">=0.16.0"
pyparsing = ">=2.0.3"

[[package]]
name = "black"
version = "21.6b0"
description = "The uncompromising code formatter."
category = "dev"
optional = false
python-versions = ">=3.6.2"

[package.dependencies]
appdirs = "*"
click = ">=7.1.2"
dataclasses = {version = ">=0.6", markers = "python_version < \"3.7\""}
mypy-extensions = ">=0.4.3"
pathspec = ">=0.8.1,<1"
regex = ">=2020.1.8"
toml = ">=0.10.1"
typed-ast = {version = ">=1.4.2", markers = "python_version < \"3.8\""}
typing-extensions = {version = ">=3.7.4", markers = "python_version < \"3.8\""}

[package.extras]
colorama = ["colorama (>=0.4.3)"]
d = ["aiohttp (>=3.6.0)", "aiohttp-cors (>=0.4.0)"]
python2 = ["typed-ast (>=1.4.2)"]
uvloop = ["uvloop (>=0.15.2)"]

[[package]]
name = "certifi"
version = "2021.5.30"
description = "Python package for providing Mozilla's CA Bundle."
category = "main"
optional = false
python-versions = "*"

[[package]]
name = "chardet"
version = "4.0.0"
description = "Universal encoding detector for Python 2 and 3"
category = "main"
optional = false
python-versions = ">=2.7, !=3.0.*, !=3.1.*, !=3.2.*, !=3.3.*, !=3.4.*"

[[package]]
name = "click"
version = "8.0.1"
description = "Composable command line interface toolkit"
category = "main"
optional = false
python-versions = ">=3.6"

[package.dependencies]
colorama = {version = "*", markers = "platform_system == \"Windows\""}
importlib-metadata = {version = "*", markers = "python_version < \"3.8\""}

[[package]]
name = "colorama"
version = "0.4.4"
description = "Cross-platform colored terminal text."
category = "main"
optional = false
python-versions = ">=2.7, !=3.0.*, !=3.1.*, !=3.2.*, !=3.3.*, !=3.4.*"

[[package]]
name = "dataclasses"
version = "0.8"
description = "A backport of the dataclasses module for Python 3.6"
category = "main"
optional = false
python-versions = ">=3.6, <3.7"

[[package]]
name = "double-stream-handler"
version = "1.0.0"
description = "A StreamHandler wrapper that outputs messages to different streams based on logLevel"
category = "main"
optional = false
python-versions = ">=3.6,<4.0"

[[package]]
name = "flask"
version = "2.0.1"
description = "A simple framework for building complex web applications."
category = "main"
optional = false
python-versions = ">=3.6"

[package.dependencies]
click = ">=7.1.2"
itsdangerous = ">=2.0"
Jinja2 = ">=3.0"
Werkzeug = ">=2.0"

[package.extras]
async = ["asgiref (>=3.2)"]
dotenv = ["python-dotenv"]

[[package]]
name = "future"
version = "0.18.2"
description = "Clean single-source support for Python 3 and 2"
category = "main"
optional = false
python-versions = ">=2.6, !=3.0.*, !=3.1.*, !=3.2.*"

[[package]]
name = "idna"
version = "2.10"
description = "Internationalized Domain Names in Applications (IDNA)"
category = "main"
optional = false
python-versions = ">=2.7, !=3.0.*, !=3.1.*, !=3.2.*, !=3.3.*"

[[package]]
name = "importlib-metadata"
version = "4.6.1"
description = "Read metadata from Python packages"
category = "main"
optional = false
python-versions = ">=3.6"

[package.dependencies]
typing-extensions = {version = ">=3.6.4", markers = "python_version < \"3.8\""}
zipp = ">=0.5"

[package.extras]
docs = ["sphinx", "jaraco.packaging (>=8.2)", "rst.linker (>=1.9)"]
perf = ["ipython"]
testing = ["pytest (>=4.6)", "pytest-checkdocs (>=2.4)", "pytest-flake8", "pytest-cov", "pytest-enabler (>=1.0.1)", "packaging", "pep517", "pyfakefs", "flufl.flake8", "pytest-perf (>=0.9.2)", "pytest-black (>=0.3.7)", "pytest-mypy", "importlib-resources (>=1.3)"]

[[package]]
name = "iniconfig"
version = "1.1.1"
description = "iniconfig: brain-dead simple config-ini parsing"
category = "main"
optional = false
python-versions = "*"

[[package]]
name = "isort"
version = "5.9.1"
description = "A Python utility / library to sort Python imports."
category = "dev"
optional = false
python-versions = ">=3.6.1,<4.0"

[package.extras]
pipfile_deprecated_finder = ["pipreqs", "requirementslib"]
requirements_deprecated_finder = ["pipreqs", "pip-api"]
colors = ["colorama (>=0.4.3,<0.5.0)"]
plugins = ["setuptools"]

[[package]]
name = "itsdangerous"
version = "2.0.1"
description = "Safely pass data to untrusted environments and back."
category = "main"
optional = false
python-versions = ">=3.6"

[[package]]
name = "jinja2"
version = "3.0.1"
description = "A very fast and expressive template engine."
category = "main"
optional = false
python-versions = ">=3.6"

[package.dependencies]
MarkupSafe = ">=2.0"

[package.extras]
i18n = ["Babel (>=2.7)"]

[[package]]
name = "markupsafe"
version = "2.0.1"
description = "Safely add untrusted strings to HTML/XML markup."
category = "main"
optional = false
python-versions = ">=3.6"

[[package]]
name = "mypy-extensions"
version = "0.4.3"
description = "Experimental type system extensions for programs checked with the mypy typechecker."
category = "dev"
optional = false
python-versions = "*"

[[package]]
name = "ordered-set"
version = "4.0.2"
description = "A set that remembers its order, and allows looking up its items by their index in that order."
category = "main"
optional = false
python-versions = ">=3.5"

[[package]]
name = "packaging"
version = "21.0"
description = "Core utilities for Python packages"
category = "main"
optional = false
python-versions = ">=3.6"

[package.dependencies]
pyparsing = ">=2.0.2"

[[package]]
name = "pathspec"
version = "0.8.1"
description = "Utility library for gitignore style pattern matching of file paths."
category = "dev"
optional = false
python-versions = ">=2.7, !=3.0.*, !=3.1.*, !=3.2.*, !=3.3.*, !=3.4.*"

[[package]]
name = "pluggy"
version = "0.13.1"
description = "plugin and hook calling mechanisms for python"
category = "main"
optional = false
python-versions = ">=2.7, !=3.0.*, !=3.1.*, !=3.2.*, !=3.3.*"

[package.dependencies]
importlib-metadata = {version = ">=0.12", markers = "python_version < \"3.8\""}

[package.extras]
dev = ["pre-commit", "tox"]

[[package]]
name = "proselint"
version = "0.10.2"
description = "A linter for prose."
category = "main"
optional = false
python-versions = "*"

[package.dependencies]
click = "*"
future = "*"
six = "*"

[[package]]
name = "py"
version = "1.10.0"
description = "library with cross-python path, ini-parsing, io, code, log facilities"
category = "main"
optional = false
python-versions = ">=2.7, !=3.0.*, !=3.1.*, !=3.2.*, !=3.3.*"

[[package]]
name = "pydantic"
version = "1.8.2"
description = "Data validation and settings management using python 3.6 type hinting"
category = "main"
optional = false
python-versions = ">=3.6.1"

[package.dependencies]
dataclasses = {version = ">=0.6", markers = "python_version < \"3.7\""}
typing-extensions = ">=3.7.4.3"

[package.extras]
dotenv = ["python-dotenv (>=0.10.4)"]
email = ["email-validator (>=1.0.3)"]

[[package]]
name = "pylatex"
version = "1.4.1"
description = "A Python library for creating LaTeX files and snippets"
category = "main"
optional = false
python-versions = "*"

[package.dependencies]
ordered-set = "*"

[package.extras]
all = ["quantities", "coverage", "flake8-putty", "numpy", "pyflakes (==1.2.3)", "pydocstyle (==3.0.0)", "pytest (>=4.6)", "flake8_docstrings (==1.3.0)", "flake8 (<3.0.0)", "pycodestyle (==2.0.0)", "pytest-cov", "future (>=0.15.2)", "pep8-naming (==0.8.2)", "matplotlib", "sphinx"]
convert_to_py2 = ["future (>=0.15.2)"]
docs = ["sphinx"]
matplotlib = ["matplotlib"]
matrices = ["numpy"]
quantities = ["quantities", "numpy"]
testing = ["flake8 (<3.0.0)", "pep8-naming (==0.8.2)", "flake8_docstrings (==1.3.0)", "pycodestyle (==2.0.0)", "pydocstyle (==3.0.0)", "pyflakes (==1.2.3)", "pytest (>=4.6)", "flake8-putty", "coverage", "pytest-cov"]

[[package]]
name = "pyparsing"
version = "2.4.7"
description = "Python parsing module"
category = "main"
optional = false
python-versions = ">=2.6, !=3.0.*, !=3.1.*, !=3.2.*"

[[package]]
name = "pytest"
version = "6.2.4"
description = "pytest: simple powerful testing with Python"
category = "main"
optional = false
python-versions = ">=3.6"

[package.dependencies]
atomicwrites = {version = ">=1.0", markers = "sys_platform == \"win32\""}
attrs = ">=19.2.0"
colorama = {version = "*", markers = "sys_platform == \"win32\""}
importlib-metadata = {version = ">=0.12", markers = "python_version < \"3.8\""}
iniconfig = "*"
packaging = "*"
pluggy = ">=0.12,<1.0.0a1"
py = ">=1.8.2"
toml = "*"

[package.extras]
testing = ["argcomplete", "hypothesis (>=3.56)", "mock", "nose", "requests", "xmlschema"]

[[package]]
name = "regex"
version = "2021.7.6"
description = "Alternative regular expression module, to replace re."
category = "dev"
optional = false
python-versions = "*"

[[package]]
name = "requests"
version = "2.25.1"
description = "Python HTTP for Humans."
category = "main"
optional = false
python-versions = ">=2.7, !=3.0.*, !=3.1.*, !=3.2.*, !=3.3.*, !=3.4.*"

[package.dependencies]
certifi = ">=2017.4.17"
chardet = ">=3.0.2,<5"
idna = ">=2.5,<3"
urllib3 = ">=1.21.1,<1.27"

[package.extras]
security = ["pyOpenSSL (>=0.14)", "cryptography (>=1.3.4)"]
socks = ["PySocks (>=1.5.6,!=1.5.7)", "win-inet-pton"]

[[package]]
name = "six"
version = "1.16.0"
description = "Python 2 and 3 compatibility utilities"
category = "main"
optional = false
python-versions = ">=2.7, !=3.0.*, !=3.1.*, !=3.2.*"

[[package]]
name = "toml"
version = "0.10.2"
description = "Python Library for Tom's Obvious, Minimal Language"
category = "main"
optional = false
python-versions = ">=2.6, !=3.0.*, !=3.1.*, !=3.2.*"

[[package]]
name = "typed-ast"
version = "1.4.3"
description = "a fork of Python 2 and 3 ast modules with type comment support"
category = "dev"
optional = false
python-versions = "*"

[[package]]
name = "typing-extensions"
version = "3.10.0.0"
description = "Backported and Experimental Type Hints for Python 3.5+"
category = "main"
optional = false
python-versions = "*"

[[package]]
name = "unidecode"
version = "1.2.0"
description = "ASCII transliterations of Unicode text"
category = "main"
optional = false
python-versions = ">=2.7, !=3.0.*, !=3.1.*, !=3.2.*, !=3.3.*"

[[package]]
name = "urllib3"
version = "1.26.6"
description = "HTTP library with thread-safe connection pooling, file post, and more."
category = "main"
optional = false
python-versions = ">=2.7, !=3.0.*, !=3.1.*, !=3.2.*, !=3.3.*, !=3.4.*, <4"

[package.extras]
brotli = ["brotlipy (>=0.6.0)"]
secure = ["pyOpenSSL (>=0.14)", "cryptography (>=1.3.4)", "idna (>=2.0.0)", "certifi", "ipaddress"]
socks = ["PySocks (>=1.5.6,!=1.5.7,<2.0)"]

[[package]]
name = "werkzeug"
version = "2.0.1"
description = "The comprehensive WSGI web application library."
category = "main"
optional = false
python-versions = ">=3.6"

[package.dependencies]
dataclasses = {version = "*", markers = "python_version < \"3.7\""}

[package.extras]
watchdog = ["watchdog"]

[[package]]
name = "yalafi"
version = "1.3.0"
description = "Yet another LaTeX filter"
category = "main"
optional = false
python-versions = "*"

[[package]]
name = "zipp"
version = "3.5.0"
description = "Backport of pathlib-compatible object wrapper for zip files"
category = "main"
optional = false
python-versions = ">=3.6"

[package.extras]
docs = ["sphinx", "jaraco.packaging (>=8.2)", "rst.linker (>=1.9)"]
testing = ["pytest (>=4.6)", "pytest-checkdocs (>=2.4)", "pytest-flake8", "pytest-cov", "pytest-enabler (>=1.0.1)", "jaraco.itertools", "func-timeout", "pytest-black (>=0.3.7)", "pytest-mypy"]

[metadata]
lock-version = "1.1"
python-versions = ">=3.6.8,<4"
<<<<<<< HEAD
content-hash = "39d01574c1d61eb0e20459ba2c9b9cd4780a3db17f1ef00c38469d1dc6f31884"
=======
content-hash = "9720238d94d36a93c5540a9a4a04b5a142c22b0d658cbc633e6f80d7a0462672"
>>>>>>> 2c3e4f1c

[metadata.files]
appdirs = [
    {file = "appdirs-1.4.4-py2.py3-none-any.whl", hash = "sha256:a841dacd6b99318a741b166adb07e19ee71a274450e68237b4650ca1055ab128"},
    {file = "appdirs-1.4.4.tar.gz", hash = "sha256:7d5d0167b2b1ba821647616af46a749d1c653740dd0d2415100fe26e27afdf41"},
]
atomicwrites = [
    {file = "atomicwrites-1.4.0-py2.py3-none-any.whl", hash = "sha256:6d1784dea7c0c8d4a5172b6c620f40b6e4cbfdf96d783691f2e1302a7b88e197"},
    {file = "atomicwrites-1.4.0.tar.gz", hash = "sha256:ae70396ad1a434f9c7046fd2dd196fc04b12f9e91ffb859164193be8b6168a7a"},
]
attrs = [
    {file = "attrs-21.2.0-py2.py3-none-any.whl", hash = "sha256:149e90d6d8ac20db7a955ad60cf0e6881a3f20d37096140088356da6c716b0b1"},
    {file = "attrs-21.2.0.tar.gz", hash = "sha256:ef6aaac3ca6cd92904cdd0d83f629a15f18053ec84e6432106f7a4d04ae4f5fb"},
]
bibtexparser = [
    {file = "bibtexparser-1.2.0.tar.gz", hash = "sha256:0f9ab94e3fc36ee2ee6a3713c5dd7320d4b6ee52bd66ecbab03c6b06675ae410"},
]
black = [
    {file = "black-21.6b0-py3-none-any.whl", hash = "sha256:dfb8c5a069012b2ab1e972e7b908f5fb42b6bbabcba0a788b86dc05067c7d9c7"},
    {file = "black-21.6b0.tar.gz", hash = "sha256:dc132348a88d103016726fe360cb9ede02cecf99b76e3660ce6c596be132ce04"},
]
certifi = [
    {file = "certifi-2021.5.30-py2.py3-none-any.whl", hash = "sha256:50b1e4f8446b06f41be7dd6338db18e0990601dce795c2b1686458aa7e8fa7d8"},
    {file = "certifi-2021.5.30.tar.gz", hash = "sha256:2bbf76fd432960138b3ef6dda3dde0544f27cbf8546c458e60baf371917ba9ee"},
]
chardet = [
    {file = "chardet-4.0.0-py2.py3-none-any.whl", hash = "sha256:f864054d66fd9118f2e67044ac8981a54775ec5b67aed0441892edb553d21da5"},
    {file = "chardet-4.0.0.tar.gz", hash = "sha256:0d6f53a15db4120f2b08c94f11e7d93d2c911ee118b6b30a04ec3ee8310179fa"},
]
click = [
    {file = "click-8.0.1-py3-none-any.whl", hash = "sha256:fba402a4a47334742d782209a7c79bc448911afe1149d07bdabdf480b3e2f4b6"},
    {file = "click-8.0.1.tar.gz", hash = "sha256:8c04c11192119b1ef78ea049e0a6f0463e4c48ef00a30160c704337586f3ad7a"},
]
colorama = [
    {file = "colorama-0.4.4-py2.py3-none-any.whl", hash = "sha256:9f47eda37229f68eee03b24b9748937c7dc3868f906e8ba69fbcbdd3bc5dc3e2"},
    {file = "colorama-0.4.4.tar.gz", hash = "sha256:5941b2b48a20143d2267e95b1c2a7603ce057ee39fd88e7329b0c292aa16869b"},
]
dataclasses = [
    {file = "dataclasses-0.8-py3-none-any.whl", hash = "sha256:0201d89fa866f68c8ebd9d08ee6ff50c0b255f8ec63a71c16fda7af82bb887bf"},
    {file = "dataclasses-0.8.tar.gz", hash = "sha256:8479067f342acf957dc82ec415d355ab5edb7e7646b90dc6e2fd1d96ad084c97"},
]
double-stream-handler = [
    {file = "double-stream-handler-1.0.0.tar.gz", hash = "sha256:93c3c8c096296caddb90c2bee0eabfcbea63dbc0fbaf30894554b36443703ce7"},
    {file = "double_stream_handler-1.0.0-py3-none-any.whl", hash = "sha256:37dad2bc3bd62a3cc13c7a110efda35344bbbce3a97c945d3b58fe708753fb81"},
]
flask = [
    {file = "Flask-2.0.1-py3-none-any.whl", hash = "sha256:a6209ca15eb63fc9385f38e452704113d679511d9574d09b2cf9183ae7d20dc9"},
    {file = "Flask-2.0.1.tar.gz", hash = "sha256:1c4c257b1892aec1398784c63791cbaa43062f1f7aeb555c4da961b20ee68f55"},
]
future = [
    {file = "future-0.18.2.tar.gz", hash = "sha256:b1bead90b70cf6ec3f0710ae53a525360fa360d306a86583adc6bf83a4db537d"},
]
idna = [
    {file = "idna-2.10-py2.py3-none-any.whl", hash = "sha256:b97d804b1e9b523befed77c48dacec60e6dcb0b5391d57af6a65a312a90648c0"},
    {file = "idna-2.10.tar.gz", hash = "sha256:b307872f855b18632ce0c21c5e45be78c0ea7ae4c15c828c20788b26921eb3f6"},
]
importlib-metadata = [
    {file = "importlib_metadata-4.6.1-py3-none-any.whl", hash = "sha256:9f55f560e116f8643ecf2922d9cd3e1c7e8d52e683178fecd9d08f6aa357e11e"},
    {file = "importlib_metadata-4.6.1.tar.gz", hash = "sha256:079ada16b7fc30dfbb5d13399a5113110dab1aa7c2bc62f66af75f0b717c8cac"},
]
iniconfig = [
    {file = "iniconfig-1.1.1-py2.py3-none-any.whl", hash = "sha256:011e24c64b7f47f6ebd835bb12a743f2fbe9a26d4cecaa7f53bc4f35ee9da8b3"},
    {file = "iniconfig-1.1.1.tar.gz", hash = "sha256:bc3af051d7d14b2ee5ef9969666def0cd1a000e121eaea580d4a313df4b37f32"},
]
isort = [
    {file = "isort-5.9.1-py3-none-any.whl", hash = "sha256:8e2c107091cfec7286bc0f68a547d0ba4c094d460b732075b6fba674f1035c0c"},
    {file = "isort-5.9.1.tar.gz", hash = "sha256:83510593e07e433b77bd5bff0f6f607dbafa06d1a89022616f02d8b699cfcd56"},
]
itsdangerous = [
    {file = "itsdangerous-2.0.1-py3-none-any.whl", hash = "sha256:5174094b9637652bdb841a3029700391451bd092ba3db90600dea710ba28e97c"},
    {file = "itsdangerous-2.0.1.tar.gz", hash = "sha256:9e724d68fc22902a1435351f84c3fb8623f303fffcc566a4cb952df8c572cff0"},
]
jinja2 = [
    {file = "Jinja2-3.0.1-py3-none-any.whl", hash = "sha256:1f06f2da51e7b56b8f238affdd6b4e2c61e39598a378cc49345bc1bd42a978a4"},
    {file = "Jinja2-3.0.1.tar.gz", hash = "sha256:703f484b47a6af502e743c9122595cc812b0271f661722403114f71a79d0f5a4"},
]
markupsafe = [
    {file = "MarkupSafe-2.0.1-cp36-cp36m-macosx_10_9_x86_64.whl", hash = "sha256:f9081981fe268bd86831e5c75f7de206ef275defcb82bc70740ae6dc507aee51"},
    {file = "MarkupSafe-2.0.1-cp36-cp36m-manylinux1_i686.whl", hash = "sha256:0955295dd5eec6cb6cc2fe1698f4c6d84af2e92de33fbcac4111913cd100a6ff"},
    {file = "MarkupSafe-2.0.1-cp36-cp36m-manylinux1_x86_64.whl", hash = "sha256:0446679737af14f45767963a1a9ef7620189912317d095f2d9ffa183a4d25d2b"},
    {file = "MarkupSafe-2.0.1-cp36-cp36m-manylinux2010_i686.whl", hash = "sha256:f826e31d18b516f653fe296d967d700fddad5901ae07c622bb3705955e1faa94"},
    {file = "MarkupSafe-2.0.1-cp36-cp36m-manylinux2010_x86_64.whl", hash = "sha256:fa130dd50c57d53368c9d59395cb5526eda596d3ffe36666cd81a44d56e48872"},
    {file = "MarkupSafe-2.0.1-cp36-cp36m-manylinux2014_aarch64.whl", hash = "sha256:905fec760bd2fa1388bb5b489ee8ee5f7291d692638ea5f67982d968366bef9f"},
    {file = "MarkupSafe-2.0.1-cp36-cp36m-win32.whl", hash = "sha256:6c4ca60fa24e85fe25b912b01e62cb969d69a23a5d5867682dd3e80b5b02581d"},
    {file = "MarkupSafe-2.0.1-cp36-cp36m-win_amd64.whl", hash = "sha256:b2f4bf27480f5e5e8ce285a8c8fd176c0b03e93dcc6646477d4630e83440c6a9"},
    {file = "MarkupSafe-2.0.1-cp37-cp37m-macosx_10_9_x86_64.whl", hash = "sha256:0717a7390a68be14b8c793ba258e075c6f4ca819f15edfc2a3a027c823718567"},
    {file = "MarkupSafe-2.0.1-cp37-cp37m-manylinux1_i686.whl", hash = "sha256:6557b31b5e2c9ddf0de32a691f2312a32f77cd7681d8af66c2692efdbef84c18"},
    {file = "MarkupSafe-2.0.1-cp37-cp37m-manylinux1_x86_64.whl", hash = "sha256:49e3ceeabbfb9d66c3aef5af3a60cc43b85c33df25ce03d0031a608b0a8b2e3f"},
    {file = "MarkupSafe-2.0.1-cp37-cp37m-manylinux2010_i686.whl", hash = "sha256:d7f9850398e85aba693bb640262d3611788b1f29a79f0c93c565694658f4071f"},
    {file = "MarkupSafe-2.0.1-cp37-cp37m-manylinux2010_x86_64.whl", hash = "sha256:6a7fae0dd14cf60ad5ff42baa2e95727c3d81ded453457771d02b7d2b3f9c0c2"},
    {file = "MarkupSafe-2.0.1-cp37-cp37m-manylinux2014_aarch64.whl", hash = "sha256:b7f2d075102dc8c794cbde1947378051c4e5180d52d276987b8d28a3bd58c17d"},
    {file = "MarkupSafe-2.0.1-cp37-cp37m-win32.whl", hash = "sha256:a30e67a65b53ea0a5e62fe23682cfe22712e01f453b95233b25502f7c61cb415"},
    {file = "MarkupSafe-2.0.1-cp37-cp37m-win_amd64.whl", hash = "sha256:611d1ad9a4288cf3e3c16014564df047fe08410e628f89805e475368bd304914"},
    {file = "MarkupSafe-2.0.1-cp38-cp38-macosx_10_9_x86_64.whl", hash = "sha256:be98f628055368795d818ebf93da628541e10b75b41c559fdf36d104c5787066"},
    {file = "MarkupSafe-2.0.1-cp38-cp38-manylinux1_i686.whl", hash = "sha256:1d609f577dc6e1aa17d746f8bd3c31aa4d258f4070d61b2aa5c4166c1539de35"},
    {file = "MarkupSafe-2.0.1-cp38-cp38-manylinux1_x86_64.whl", hash = "sha256:7d91275b0245b1da4d4cfa07e0faedd5b0812efc15b702576d103293e252af1b"},
    {file = "MarkupSafe-2.0.1-cp38-cp38-manylinux2010_i686.whl", hash = "sha256:01a9b8ea66f1658938f65b93a85ebe8bc016e6769611be228d797c9d998dd298"},
    {file = "MarkupSafe-2.0.1-cp38-cp38-manylinux2010_x86_64.whl", hash = "sha256:47ab1e7b91c098ab893b828deafa1203de86d0bc6ab587b160f78fe6c4011f75"},
    {file = "MarkupSafe-2.0.1-cp38-cp38-manylinux2014_aarch64.whl", hash = "sha256:97383d78eb34da7e1fa37dd273c20ad4320929af65d156e35a5e2d89566d9dfb"},
    {file = "MarkupSafe-2.0.1-cp38-cp38-win32.whl", hash = "sha256:023cb26ec21ece8dc3907c0e8320058b2e0cb3c55cf9564da612bc325bed5e64"},
    {file = "MarkupSafe-2.0.1-cp38-cp38-win_amd64.whl", hash = "sha256:984d76483eb32f1bcb536dc27e4ad56bba4baa70be32fa87152832cdd9db0833"},
    {file = "MarkupSafe-2.0.1-cp39-cp39-macosx_10_9_universal2.whl", hash = "sha256:2ef54abee730b502252bcdf31b10dacb0a416229b72c18b19e24a4509f273d26"},
    {file = "MarkupSafe-2.0.1-cp39-cp39-macosx_10_9_x86_64.whl", hash = "sha256:3c112550557578c26af18a1ccc9e090bfe03832ae994343cfdacd287db6a6ae7"},
    {file = "MarkupSafe-2.0.1-cp39-cp39-manylinux1_i686.whl", hash = "sha256:53edb4da6925ad13c07b6d26c2a852bd81e364f95301c66e930ab2aef5b5ddd8"},
    {file = "MarkupSafe-2.0.1-cp39-cp39-manylinux1_x86_64.whl", hash = "sha256:f5653a225f31e113b152e56f154ccbe59eeb1c7487b39b9d9f9cdb58e6c79dc5"},
    {file = "MarkupSafe-2.0.1-cp39-cp39-manylinux2010_i686.whl", hash = "sha256:4efca8f86c54b22348a5467704e3fec767b2db12fc39c6d963168ab1d3fc9135"},
    {file = "MarkupSafe-2.0.1-cp39-cp39-manylinux2010_x86_64.whl", hash = "sha256:ab3ef638ace319fa26553db0624c4699e31a28bb2a835c5faca8f8acf6a5a902"},
    {file = "MarkupSafe-2.0.1-cp39-cp39-manylinux2014_aarch64.whl", hash = "sha256:f8ba0e8349a38d3001fae7eadded3f6606f0da5d748ee53cc1dab1d6527b9509"},
    {file = "MarkupSafe-2.0.1-cp39-cp39-win32.whl", hash = "sha256:10f82115e21dc0dfec9ab5c0223652f7197feb168c940f3ef61563fc2d6beb74"},
    {file = "MarkupSafe-2.0.1-cp39-cp39-win_amd64.whl", hash = "sha256:693ce3f9e70a6cf7d2fb9e6c9d8b204b6b39897a2c4a1aa65728d5ac97dcc1d8"},
    {file = "MarkupSafe-2.0.1.tar.gz", hash = "sha256:594c67807fb16238b30c44bdf74f36c02cdf22d1c8cda91ef8a0ed8dabf5620a"},
]
mypy-extensions = [
    {file = "mypy_extensions-0.4.3-py2.py3-none-any.whl", hash = "sha256:090fedd75945a69ae91ce1303b5824f428daf5a028d2f6ab8a299250a846f15d"},
    {file = "mypy_extensions-0.4.3.tar.gz", hash = "sha256:2d82818f5bb3e369420cb3c4060a7970edba416647068eb4c5343488a6c604a8"},
]
ordered-set = [
    {file = "ordered-set-4.0.2.tar.gz", hash = "sha256:ba93b2df055bca202116ec44b9bead3df33ea63a7d5827ff8e16738b97f33a95"},
]
packaging = [
    {file = "packaging-21.0-py3-none-any.whl", hash = "sha256:c86254f9220d55e31cc94d69bade760f0847da8000def4dfe1c6b872fd14ff14"},
    {file = "packaging-21.0.tar.gz", hash = "sha256:7dc96269f53a4ccec5c0670940a4281106dd0bb343f47b7471f779df49c2fbe7"},
]
pathspec = [
    {file = "pathspec-0.8.1-py2.py3-none-any.whl", hash = "sha256:aa0cb481c4041bf52ffa7b0d8fa6cd3e88a2ca4879c533c9153882ee2556790d"},
    {file = "pathspec-0.8.1.tar.gz", hash = "sha256:86379d6b86d75816baba717e64b1a3a3469deb93bb76d613c9ce79edc5cb68fd"},
]
pluggy = [
    {file = "pluggy-0.13.1-py2.py3-none-any.whl", hash = "sha256:966c145cd83c96502c3c3868f50408687b38434af77734af1e9ca461a4081d2d"},
    {file = "pluggy-0.13.1.tar.gz", hash = "sha256:15b2acde666561e1298d71b523007ed7364de07029219b604cf808bfa1c765b0"},
]
proselint = [
    {file = "proselint-0.10.2-py3-none-any.whl", hash = "sha256:7db295005d1a2c597ab44b359fea95bb6b92e739784aede69f8ba7098b3c3244"},
    {file = "proselint-0.10.2.tar.gz", hash = "sha256:3a87eb393056d1bc77d898e4bcf8998f50e9ad84f7b9ff7cf2720509ac8ef904"},
]
py = [
    {file = "py-1.10.0-py2.py3-none-any.whl", hash = "sha256:3b80836aa6d1feeaa108e046da6423ab8f6ceda6468545ae8d02d9d58d18818a"},
    {file = "py-1.10.0.tar.gz", hash = "sha256:21b81bda15b66ef5e1a777a21c4dcd9c20ad3efd0b3f817e7a809035269e1bd3"},
]
pydantic = [
    {file = "pydantic-1.8.2-cp36-cp36m-macosx_10_9_x86_64.whl", hash = "sha256:05ddfd37c1720c392f4e0d43c484217b7521558302e7069ce8d318438d297739"},
    {file = "pydantic-1.8.2-cp36-cp36m-manylinux1_i686.whl", hash = "sha256:a7c6002203fe2c5a1b5cbb141bb85060cbff88c2d78eccbc72d97eb7022c43e4"},
    {file = "pydantic-1.8.2-cp36-cp36m-manylinux2014_i686.whl", hash = "sha256:589eb6cd6361e8ac341db97602eb7f354551482368a37f4fd086c0733548308e"},
    {file = "pydantic-1.8.2-cp36-cp36m-manylinux2014_x86_64.whl", hash = "sha256:10e5622224245941efc193ad1d159887872776df7a8fd592ed746aa25d071840"},
    {file = "pydantic-1.8.2-cp36-cp36m-win_amd64.whl", hash = "sha256:99a9fc39470010c45c161a1dc584997f1feb13f689ecf645f59bb4ba623e586b"},
    {file = "pydantic-1.8.2-cp37-cp37m-macosx_10_9_x86_64.whl", hash = "sha256:a83db7205f60c6a86f2c44a61791d993dff4b73135df1973ecd9eed5ea0bda20"},
    {file = "pydantic-1.8.2-cp37-cp37m-manylinux1_i686.whl", hash = "sha256:41b542c0b3c42dc17da70554bc6f38cbc30d7066d2c2815a94499b5684582ecb"},
    {file = "pydantic-1.8.2-cp37-cp37m-manylinux2014_i686.whl", hash = "sha256:ea5cb40a3b23b3265f6325727ddfc45141b08ed665458be8c6285e7b85bd73a1"},
    {file = "pydantic-1.8.2-cp37-cp37m-manylinux2014_x86_64.whl", hash = "sha256:18b5ea242dd3e62dbf89b2b0ec9ba6c7b5abaf6af85b95a97b00279f65845a23"},
    {file = "pydantic-1.8.2-cp37-cp37m-win_amd64.whl", hash = "sha256:234a6c19f1c14e25e362cb05c68afb7f183eb931dd3cd4605eafff055ebbf287"},
    {file = "pydantic-1.8.2-cp38-cp38-macosx_10_9_x86_64.whl", hash = "sha256:021ea0e4133e8c824775a0cfe098677acf6fa5a3cbf9206a376eed3fc09302cd"},
    {file = "pydantic-1.8.2-cp38-cp38-manylinux1_i686.whl", hash = "sha256:e710876437bc07bd414ff453ac8ec63d219e7690128d925c6e82889d674bb505"},
    {file = "pydantic-1.8.2-cp38-cp38-manylinux2014_i686.whl", hash = "sha256:ac8eed4ca3bd3aadc58a13c2aa93cd8a884bcf21cb019f8cfecaae3b6ce3746e"},
    {file = "pydantic-1.8.2-cp38-cp38-manylinux2014_x86_64.whl", hash = "sha256:4a03cbbe743e9c7247ceae6f0d8898f7a64bb65800a45cbdc52d65e370570820"},
    {file = "pydantic-1.8.2-cp38-cp38-win_amd64.whl", hash = "sha256:8621559dcf5afacf0069ed194278f35c255dc1a1385c28b32dd6c110fd6531b3"},
    {file = "pydantic-1.8.2-cp39-cp39-macosx_10_9_x86_64.whl", hash = "sha256:8b223557f9510cf0bfd8b01316bf6dd281cf41826607eada99662f5e4963f316"},
    {file = "pydantic-1.8.2-cp39-cp39-manylinux1_i686.whl", hash = "sha256:244ad78eeb388a43b0c927e74d3af78008e944074b7d0f4f696ddd5b2af43c62"},
    {file = "pydantic-1.8.2-cp39-cp39-manylinux2014_i686.whl", hash = "sha256:05ef5246a7ffd2ce12a619cbb29f3307b7c4509307b1b49f456657b43529dc6f"},
    {file = "pydantic-1.8.2-cp39-cp39-manylinux2014_x86_64.whl", hash = "sha256:54cd5121383f4a461ff7644c7ca20c0419d58052db70d8791eacbbe31528916b"},
    {file = "pydantic-1.8.2-cp39-cp39-win_amd64.whl", hash = "sha256:4be75bebf676a5f0f87937c6ddb061fa39cbea067240d98e298508c1bda6f3f3"},
    {file = "pydantic-1.8.2-py3-none-any.whl", hash = "sha256:fec866a0b59f372b7e776f2d7308511784dace622e0992a0b59ea3ccee0ae833"},
    {file = "pydantic-1.8.2.tar.gz", hash = "sha256:26464e57ccaafe72b7ad156fdaa4e9b9ef051f69e175dbbb463283000c05ab7b"},
]
pylatex = [
    {file = "PyLaTeX-1.4.1.tar.gz", hash = "sha256:d3c12efb8b260771260443dce78d1e9089c09f9d0b92e6273dfca0bf5e7302fb"},
]
pyparsing = [
    {file = "pyparsing-2.4.7-py2.py3-none-any.whl", hash = "sha256:ef9d7589ef3c200abe66653d3f1ab1033c3c419ae9b9bdb1240a85b024efc88b"},
    {file = "pyparsing-2.4.7.tar.gz", hash = "sha256:c203ec8783bf771a155b207279b9bccb8dea02d8f0c9e5f8ead507bc3246ecc1"},
]
pytest = [
    {file = "pytest-6.2.4-py3-none-any.whl", hash = "sha256:91ef2131a9bd6be8f76f1f08eac5c5317221d6ad1e143ae03894b862e8976890"},
    {file = "pytest-6.2.4.tar.gz", hash = "sha256:50bcad0a0b9c5a72c8e4e7c9855a3ad496ca6a881a3641b4260605450772c54b"},
]
regex = [
    {file = "regex-2021.7.6-cp36-cp36m-macosx_10_9_x86_64.whl", hash = "sha256:e6a1e5ca97d411a461041d057348e578dc344ecd2add3555aedba3b408c9f874"},
    {file = "regex-2021.7.6-cp36-cp36m-manylinux1_i686.whl", hash = "sha256:6afe6a627888c9a6cfbb603d1d017ce204cebd589d66e0703309b8048c3b0854"},
    {file = "regex-2021.7.6-cp36-cp36m-manylinux1_x86_64.whl", hash = "sha256:ccb3d2190476d00414aab36cca453e4596e8f70a206e2aa8db3d495a109153d2"},
    {file = "regex-2021.7.6-cp36-cp36m-manylinux2010_i686.whl", hash = "sha256:ed693137a9187052fc46eedfafdcb74e09917166362af4cc4fddc3b31560e93d"},
    {file = "regex-2021.7.6-cp36-cp36m-manylinux2010_x86_64.whl", hash = "sha256:99d8ab206a5270c1002bfcf25c51bf329ca951e5a169f3b43214fdda1f0b5f0d"},
    {file = "regex-2021.7.6-cp36-cp36m-manylinux2014_i686.whl", hash = "sha256:b85ac458354165405c8a84725de7bbd07b00d9f72c31a60ffbf96bb38d3e25fa"},
    {file = "regex-2021.7.6-cp36-cp36m-manylinux2014_x86_64.whl", hash = "sha256:3f5716923d3d0bfb27048242a6e0f14eecdb2e2a7fac47eda1d055288595f222"},
    {file = "regex-2021.7.6-cp36-cp36m-manylinux_2_17_aarch64.manylinux2014_aarch64.whl", hash = "sha256:e5983c19d0beb6af88cb4d47afb92d96751fb3fa1784d8785b1cdf14c6519407"},
    {file = "regex-2021.7.6-cp36-cp36m-win32.whl", hash = "sha256:c92831dac113a6e0ab28bc98f33781383fe294df1a2c3dfd1e850114da35fd5b"},
    {file = "regex-2021.7.6-cp36-cp36m-win_amd64.whl", hash = "sha256:791aa1b300e5b6e5d597c37c346fb4d66422178566bbb426dd87eaae475053fb"},
    {file = "regex-2021.7.6-cp37-cp37m-macosx_10_9_x86_64.whl", hash = "sha256:59506c6e8bd9306cd8a41511e32d16d5d1194110b8cfe5a11d102d8b63cf945d"},
    {file = "regex-2021.7.6-cp37-cp37m-manylinux1_i686.whl", hash = "sha256:564a4c8a29435d1f2256ba247a0315325ea63335508ad8ed938a4f14c4116a5d"},
    {file = "regex-2021.7.6-cp37-cp37m-manylinux1_x86_64.whl", hash = "sha256:59c00bb8dd8775473cbfb967925ad2c3ecc8886b3b2d0c90a8e2707e06c743f0"},
    {file = "regex-2021.7.6-cp37-cp37m-manylinux2010_i686.whl", hash = "sha256:9a854b916806c7e3b40e6616ac9e85d3cdb7649d9e6590653deb5b341a736cec"},
    {file = "regex-2021.7.6-cp37-cp37m-manylinux2010_x86_64.whl", hash = "sha256:db2b7df831c3187a37f3bb80ec095f249fa276dbe09abd3d35297fc250385694"},
    {file = "regex-2021.7.6-cp37-cp37m-manylinux2014_i686.whl", hash = "sha256:173bc44ff95bc1e96398c38f3629d86fa72e539c79900283afa895694229fe6a"},
    {file = "regex-2021.7.6-cp37-cp37m-manylinux2014_x86_64.whl", hash = "sha256:15dddb19823f5147e7517bb12635b3c82e6f2a3a6b696cc3e321522e8b9308ad"},
    {file = "regex-2021.7.6-cp37-cp37m-manylinux_2_17_aarch64.manylinux2014_aarch64.whl", hash = "sha256:2ddeabc7652024803666ea09f32dd1ed40a0579b6fbb2a213eba590683025895"},
    {file = "regex-2021.7.6-cp37-cp37m-win32.whl", hash = "sha256:f080248b3e029d052bf74a897b9d74cfb7643537fbde97fe8225a6467fb559b5"},
    {file = "regex-2021.7.6-cp37-cp37m-win_amd64.whl", hash = "sha256:d8bbce0c96462dbceaa7ac4a7dfbbee92745b801b24bce10a98d2f2b1ea9432f"},
    {file = "regex-2021.7.6-cp38-cp38-macosx_10_9_x86_64.whl", hash = "sha256:edd1a68f79b89b0c57339bce297ad5d5ffcc6ae7e1afdb10f1947706ed066c9c"},
    {file = "regex-2021.7.6-cp38-cp38-manylinux1_i686.whl", hash = "sha256:422dec1e7cbb2efbbe50e3f1de36b82906def93ed48da12d1714cabcd993d7f0"},
    {file = "regex-2021.7.6-cp38-cp38-manylinux1_x86_64.whl", hash = "sha256:cbe23b323988a04c3e5b0c387fe3f8f363bf06c0680daf775875d979e376bd26"},
    {file = "regex-2021.7.6-cp38-cp38-manylinux2010_i686.whl", hash = "sha256:0eb2c6e0fcec5e0f1d3bcc1133556563222a2ffd2211945d7b1480c1b1a42a6f"},
    {file = "regex-2021.7.6-cp38-cp38-manylinux2010_x86_64.whl", hash = "sha256:1c78780bf46d620ff4fff40728f98b8afd8b8e35c3efd638c7df67be2d5cddbf"},
    {file = "regex-2021.7.6-cp38-cp38-manylinux2014_i686.whl", hash = "sha256:bc84fb254a875a9f66616ed4538542fb7965db6356f3df571d783f7c8d256edd"},
    {file = "regex-2021.7.6-cp38-cp38-manylinux2014_x86_64.whl", hash = "sha256:598c0a79b4b851b922f504f9f39a863d83ebdfff787261a5ed061c21e67dd761"},
    {file = "regex-2021.7.6-cp38-cp38-manylinux_2_17_aarch64.manylinux2014_aarch64.whl", hash = "sha256:875c355360d0f8d3d827e462b29ea7682bf52327d500a4f837e934e9e4656068"},
    {file = "regex-2021.7.6-cp38-cp38-win32.whl", hash = "sha256:e586f448df2bbc37dfadccdb7ccd125c62b4348cb90c10840d695592aa1b29e0"},
    {file = "regex-2021.7.6-cp38-cp38-win_amd64.whl", hash = "sha256:2fe5e71e11a54e3355fa272137d521a40aace5d937d08b494bed4529964c19c4"},
    {file = "regex-2021.7.6-cp39-cp39-macosx_10_9_x86_64.whl", hash = "sha256:6110bab7eab6566492618540c70edd4d2a18f40ca1d51d704f1d81c52d245026"},
    {file = "regex-2021.7.6-cp39-cp39-manylinux1_i686.whl", hash = "sha256:4f64fc59fd5b10557f6cd0937e1597af022ad9b27d454e182485f1db3008f417"},
    {file = "regex-2021.7.6-cp39-cp39-manylinux1_x86_64.whl", hash = "sha256:89e5528803566af4df368df2d6f503c84fbfb8249e6631c7b025fe23e6bd0cde"},
    {file = "regex-2021.7.6-cp39-cp39-manylinux2010_i686.whl", hash = "sha256:2366fe0479ca0e9afa534174faa2beae87847d208d457d200183f28c74eaea59"},
    {file = "regex-2021.7.6-cp39-cp39-manylinux2010_x86_64.whl", hash = "sha256:f9392a4555f3e4cb45310a65b403d86b589adc773898c25a39184b1ba4db8985"},
    {file = "regex-2021.7.6-cp39-cp39-manylinux2014_i686.whl", hash = "sha256:2bceeb491b38225b1fee4517107b8491ba54fba77cf22a12e996d96a3c55613d"},
    {file = "regex-2021.7.6-cp39-cp39-manylinux2014_x86_64.whl", hash = "sha256:f98dc35ab9a749276f1a4a38ab3e0e2ba1662ce710f6530f5b0a6656f1c32b58"},
    {file = "regex-2021.7.6-cp39-cp39-manylinux_2_17_aarch64.manylinux2014_aarch64.whl", hash = "sha256:319eb2a8d0888fa6f1d9177705f341bc9455a2c8aca130016e52c7fe8d6c37a3"},
    {file = "regex-2021.7.6-cp39-cp39-win32.whl", hash = "sha256:eaf58b9e30e0e546cdc3ac06cf9165a1ca5b3de8221e9df679416ca667972035"},
    {file = "regex-2021.7.6-cp39-cp39-win_amd64.whl", hash = "sha256:4c9c3155fe74269f61e27617529b7f09552fbb12e44b1189cebbdb24294e6e1c"},
    {file = "regex-2021.7.6.tar.gz", hash = "sha256:8394e266005f2d8c6f0bc6780001f7afa3ef81a7a2111fa35058ded6fce79e4d"},
]
requests = [
    {file = "requests-2.25.1-py2.py3-none-any.whl", hash = "sha256:c210084e36a42ae6b9219e00e48287def368a26d03a048ddad7bfee44f75871e"},
    {file = "requests-2.25.1.tar.gz", hash = "sha256:27973dd4a904a4f13b263a19c866c13b92a39ed1c964655f025f3f8d3d75b804"},
]
six = [
    {file = "six-1.16.0-py2.py3-none-any.whl", hash = "sha256:8abb2f1d86890a2dfb989f9a77cfcfd3e47c2a354b01111771326f8aa26e0254"},
    {file = "six-1.16.0.tar.gz", hash = "sha256:1e61c37477a1626458e36f7b1d82aa5c9b094fa4802892072e49de9c60c4c926"},
]
toml = [
    {file = "toml-0.10.2-py2.py3-none-any.whl", hash = "sha256:806143ae5bfb6a3c6e736a764057db0e6a0e05e338b5630894a5f779cabb4f9b"},
    {file = "toml-0.10.2.tar.gz", hash = "sha256:b3bda1d108d5dd99f4a20d24d9c348e91c4db7ab1b749200bded2f839ccbe68f"},
]
typed-ast = [
    {file = "typed_ast-1.4.3-cp35-cp35m-manylinux1_i686.whl", hash = "sha256:2068531575a125b87a41802130fa7e29f26c09a2833fea68d9a40cf33902eba6"},
    {file = "typed_ast-1.4.3-cp35-cp35m-manylinux1_x86_64.whl", hash = "sha256:c907f561b1e83e93fad565bac5ba9c22d96a54e7ea0267c708bffe863cbe4075"},
    {file = "typed_ast-1.4.3-cp35-cp35m-manylinux2014_aarch64.whl", hash = "sha256:1b3ead4a96c9101bef08f9f7d1217c096f31667617b58de957f690c92378b528"},
    {file = "typed_ast-1.4.3-cp35-cp35m-win32.whl", hash = "sha256:dde816ca9dac1d9c01dd504ea5967821606f02e510438120091b84e852367428"},
    {file = "typed_ast-1.4.3-cp35-cp35m-win_amd64.whl", hash = "sha256:777a26c84bea6cd934422ac2e3b78863a37017618b6e5c08f92ef69853e765d3"},
    {file = "typed_ast-1.4.3-cp36-cp36m-macosx_10_9_x86_64.whl", hash = "sha256:f8afcf15cc511ada719a88e013cec87c11aff7b91f019295eb4530f96fe5ef2f"},
    {file = "typed_ast-1.4.3-cp36-cp36m-manylinux1_i686.whl", hash = "sha256:52b1eb8c83f178ab787f3a4283f68258525f8d70f778a2f6dd54d3b5e5fb4341"},
    {file = "typed_ast-1.4.3-cp36-cp36m-manylinux1_x86_64.whl", hash = "sha256:01ae5f73431d21eead5015997ab41afa53aa1fbe252f9da060be5dad2c730ace"},
    {file = "typed_ast-1.4.3-cp36-cp36m-manylinux2014_aarch64.whl", hash = "sha256:c190f0899e9f9f8b6b7863debfb739abcb21a5c054f911ca3596d12b8a4c4c7f"},
    {file = "typed_ast-1.4.3-cp36-cp36m-win32.whl", hash = "sha256:398e44cd480f4d2b7ee8d98385ca104e35c81525dd98c519acff1b79bdaac363"},
    {file = "typed_ast-1.4.3-cp36-cp36m-win_amd64.whl", hash = "sha256:bff6ad71c81b3bba8fa35f0f1921fb24ff4476235a6e94a26ada2e54370e6da7"},
    {file = "typed_ast-1.4.3-cp37-cp37m-macosx_10_9_x86_64.whl", hash = "sha256:0fb71b8c643187d7492c1f8352f2c15b4c4af3f6338f21681d3681b3dc31a266"},
    {file = "typed_ast-1.4.3-cp37-cp37m-manylinux1_i686.whl", hash = "sha256:760ad187b1041a154f0e4d0f6aae3e40fdb51d6de16e5c99aedadd9246450e9e"},
    {file = "typed_ast-1.4.3-cp37-cp37m-manylinux1_x86_64.whl", hash = "sha256:5feca99c17af94057417d744607b82dd0a664fd5e4ca98061480fd8b14b18d04"},
    {file = "typed_ast-1.4.3-cp37-cp37m-manylinux2014_aarch64.whl", hash = "sha256:95431a26309a21874005845c21118c83991c63ea800dd44843e42a916aec5899"},
    {file = "typed_ast-1.4.3-cp37-cp37m-win32.whl", hash = "sha256:aee0c1256be6c07bd3e1263ff920c325b59849dc95392a05f258bb9b259cf39c"},
    {file = "typed_ast-1.4.3-cp37-cp37m-win_amd64.whl", hash = "sha256:9ad2c92ec681e02baf81fdfa056fe0d818645efa9af1f1cd5fd6f1bd2bdfd805"},
    {file = "typed_ast-1.4.3-cp38-cp38-macosx_10_9_x86_64.whl", hash = "sha256:b36b4f3920103a25e1d5d024d155c504080959582b928e91cb608a65c3a49e1a"},
    {file = "typed_ast-1.4.3-cp38-cp38-manylinux1_i686.whl", hash = "sha256:067a74454df670dcaa4e59349a2e5c81e567d8d65458d480a5b3dfecec08c5ff"},
    {file = "typed_ast-1.4.3-cp38-cp38-manylinux1_x86_64.whl", hash = "sha256:7538e495704e2ccda9b234b82423a4038f324f3a10c43bc088a1636180f11a41"},
    {file = "typed_ast-1.4.3-cp38-cp38-manylinux2014_aarch64.whl", hash = "sha256:af3d4a73793725138d6b334d9d247ce7e5f084d96284ed23f22ee626a7b88e39"},
    {file = "typed_ast-1.4.3-cp38-cp38-win32.whl", hash = "sha256:f2362f3cb0f3172c42938946dbc5b7843c2a28aec307c49100c8b38764eb6927"},
    {file = "typed_ast-1.4.3-cp38-cp38-win_amd64.whl", hash = "sha256:dd4a21253f42b8d2b48410cb31fe501d32f8b9fbeb1f55063ad102fe9c425e40"},
    {file = "typed_ast-1.4.3-cp39-cp39-macosx_10_9_x86_64.whl", hash = "sha256:f328adcfebed9f11301eaedfa48e15bdece9b519fb27e6a8c01aa52a17ec31b3"},
    {file = "typed_ast-1.4.3-cp39-cp39-manylinux1_i686.whl", hash = "sha256:2c726c276d09fc5c414693a2de063f521052d9ea7c240ce553316f70656c84d4"},
    {file = "typed_ast-1.4.3-cp39-cp39-manylinux1_x86_64.whl", hash = "sha256:cae53c389825d3b46fb37538441f75d6aecc4174f615d048321b716df2757fb0"},
    {file = "typed_ast-1.4.3-cp39-cp39-manylinux2014_aarch64.whl", hash = "sha256:b9574c6f03f685070d859e75c7f9eeca02d6933273b5e69572e5ff9d5e3931c3"},
    {file = "typed_ast-1.4.3-cp39-cp39-win32.whl", hash = "sha256:209596a4ec71d990d71d5e0d312ac935d86930e6eecff6ccc7007fe54d703808"},
    {file = "typed_ast-1.4.3-cp39-cp39-win_amd64.whl", hash = "sha256:9c6d1a54552b5330bc657b7ef0eae25d00ba7ffe85d9ea8ae6540d2197a3788c"},
    {file = "typed_ast-1.4.3.tar.gz", hash = "sha256:fb1bbeac803adea29cedd70781399c99138358c26d05fcbd23c13016b7f5ec65"},
]
typing-extensions = [
    {file = "typing_extensions-3.10.0.0-py2-none-any.whl", hash = "sha256:0ac0f89795dd19de6b97debb0c6af1c70987fd80a2d62d1958f7e56fcc31b497"},
    {file = "typing_extensions-3.10.0.0-py3-none-any.whl", hash = "sha256:779383f6086d90c99ae41cf0ff39aac8a7937a9283ce0a414e5dd782f4c94a84"},
    {file = "typing_extensions-3.10.0.0.tar.gz", hash = "sha256:50b6f157849174217d0656f99dc82fe932884fb250826c18350e159ec6cdf342"},
]
unidecode = [
    {file = "Unidecode-1.2.0-py2.py3-none-any.whl", hash = "sha256:12435ef2fc4cdfd9cf1035a1db7e98b6b047fe591892e81f34e94959591fad00"},
    {file = "Unidecode-1.2.0.tar.gz", hash = "sha256:8d73a97d387a956922344f6b74243c2c6771594659778744b2dbdaad8f6b727d"},
]
urllib3 = [
    {file = "urllib3-1.26.6-py2.py3-none-any.whl", hash = "sha256:39fb8672126159acb139a7718dd10806104dec1e2f0f6c88aab05d17df10c8d4"},
    {file = "urllib3-1.26.6.tar.gz", hash = "sha256:f57b4c16c62fa2760b7e3d97c35b255512fb6b59a259730f36ba32ce9f8e342f"},
]
werkzeug = [
    {file = "Werkzeug-2.0.1-py3-none-any.whl", hash = "sha256:6c1ec500dcdba0baa27600f6a22f6333d8b662d22027ff9f6202e3367413caa8"},
    {file = "Werkzeug-2.0.1.tar.gz", hash = "sha256:1de1db30d010ff1af14a009224ec49ab2329ad2cde454c8a708130642d579c42"},
]
yalafi = [
    {file = "yalafi-1.3.0-py3-none-any.whl", hash = "sha256:ae65e72c6522ddb6596b9fe5fd80967b6ed98c6ff92bbb0bf333f4abea838374"},
    {file = "yalafi-1.3.0.tar.gz", hash = "sha256:9cad9a78300d29536d6cc8e304d855617ebb1c718b541654e7183c81d2047be0"},
]
zipp = [
    {file = "zipp-3.5.0-py3-none-any.whl", hash = "sha256:957cfda87797e389580cb8b9e3870841ca991e2125350677b2ca83a0e99390a3"},
    {file = "zipp-3.5.0.tar.gz", hash = "sha256:f5812b1e007e48cff63449a5e9f4e7ebea716b4111f9c4f9a645f91d579bf0c4"},
]<|MERGE_RESOLUTION|>--- conflicted
+++ resolved
@@ -118,24 +118,6 @@
 python-versions = ">=3.6,<4.0"
 
 [[package]]
-name = "flask"
-version = "2.0.1"
-description = "A simple framework for building complex web applications."
-category = "main"
-optional = false
-python-versions = ">=3.6"
-
-[package.dependencies]
-click = ">=7.1.2"
-itsdangerous = ">=2.0"
-Jinja2 = ">=3.0"
-Werkzeug = ">=2.0"
-
-[package.extras]
-async = ["asgiref (>=3.2)"]
-dotenv = ["python-dotenv"]
-
-[[package]]
 name = "future"
 version = "0.18.2"
 description = "Clean single-source support for Python 3 and 2"
@@ -191,26 +173,18 @@
 plugins = ["setuptools"]
 
 [[package]]
-name = "itsdangerous"
-version = "2.0.1"
-description = "Safely pass data to untrusted environments and back."
-category = "main"
-optional = false
-python-versions = ">=3.6"
-
-[[package]]
 name = "jinja2"
-version = "3.0.1"
+version = "2.11.3"
 description = "A very fast and expressive template engine."
 category = "main"
 optional = false
-python-versions = ">=3.6"
-
-[package.dependencies]
-MarkupSafe = ">=2.0"
-
-[package.extras]
-i18n = ["Babel (>=2.7)"]
+python-versions = ">=2.7, !=3.0.*, !=3.1.*, !=3.2.*, !=3.3.*, !=3.4.*"
+
+[package.dependencies]
+MarkupSafe = ">=0.23"
+
+[package.extras]
+i18n = ["Babel (>=0.8)"]
 
 [[package]]
 name = "markupsafe"
@@ -229,14 +203,6 @@
 python-versions = "*"
 
 [[package]]
-name = "ordered-set"
-version = "4.0.2"
-description = "A set that remembers its order, and allows looking up its items by their index in that order."
-category = "main"
-optional = false
-python-versions = ">=3.5"
-
-[[package]]
 name = "packaging"
 version = "21.0"
 description = "Core utilities for Python packages"
@@ -305,26 +271,6 @@
 [package.extras]
 dotenv = ["python-dotenv (>=0.10.4)"]
 email = ["email-validator (>=1.0.3)"]
-
-[[package]]
-name = "pylatex"
-version = "1.4.1"
-description = "A Python library for creating LaTeX files and snippets"
-category = "main"
-optional = false
-python-versions = "*"
-
-[package.dependencies]
-ordered-set = "*"
-
-[package.extras]
-all = ["quantities", "coverage", "flake8-putty", "numpy", "pyflakes (==1.2.3)", "pydocstyle (==3.0.0)", "pytest (>=4.6)", "flake8_docstrings (==1.3.0)", "flake8 (<3.0.0)", "pycodestyle (==2.0.0)", "pytest-cov", "future (>=0.15.2)", "pep8-naming (==0.8.2)", "matplotlib", "sphinx"]
-convert_to_py2 = ["future (>=0.15.2)"]
-docs = ["sphinx"]
-matplotlib = ["matplotlib"]
-matrices = ["numpy"]
-quantities = ["quantities", "numpy"]
-testing = ["flake8 (<3.0.0)", "pep8-naming (==0.8.2)", "flake8_docstrings (==1.3.0)", "pycodestyle (==2.0.0)", "pydocstyle (==3.0.0)", "pyflakes (==1.2.3)", "pytest (>=4.6)", "flake8-putty", "coverage", "pytest-cov"]
 
 [[package]]
 name = "pyparsing"
@@ -436,20 +382,6 @@
 socks = ["PySocks (>=1.5.6,!=1.5.7,<2.0)"]
 
 [[package]]
-name = "werkzeug"
-version = "2.0.1"
-description = "The comprehensive WSGI web application library."
-category = "main"
-optional = false
-python-versions = ">=3.6"
-
-[package.dependencies]
-dataclasses = {version = "*", markers = "python_version < \"3.7\""}
-
-[package.extras]
-watchdog = ["watchdog"]
-
-[[package]]
 name = "yalafi"
 version = "1.3.0"
 description = "Yet another LaTeX filter"
@@ -472,11 +404,7 @@
 [metadata]
 lock-version = "1.1"
 python-versions = ">=3.6.8,<4"
-<<<<<<< HEAD
 content-hash = "39d01574c1d61eb0e20459ba2c9b9cd4780a3db17f1ef00c38469d1dc6f31884"
-=======
-content-hash = "9720238d94d36a93c5540a9a4a04b5a142c22b0d658cbc633e6f80d7a0462672"
->>>>>>> 2c3e4f1c
 
 [metadata.files]
 appdirs = [
@@ -522,10 +450,6 @@
     {file = "double-stream-handler-1.0.0.tar.gz", hash = "sha256:93c3c8c096296caddb90c2bee0eabfcbea63dbc0fbaf30894554b36443703ce7"},
     {file = "double_stream_handler-1.0.0-py3-none-any.whl", hash = "sha256:37dad2bc3bd62a3cc13c7a110efda35344bbbce3a97c945d3b58fe708753fb81"},
 ]
-flask = [
-    {file = "Flask-2.0.1-py3-none-any.whl", hash = "sha256:a6209ca15eb63fc9385f38e452704113d679511d9574d09b2cf9183ae7d20dc9"},
-    {file = "Flask-2.0.1.tar.gz", hash = "sha256:1c4c257b1892aec1398784c63791cbaa43062f1f7aeb555c4da961b20ee68f55"},
-]
 future = [
     {file = "future-0.18.2.tar.gz", hash = "sha256:b1bead90b70cf6ec3f0710ae53a525360fa360d306a86583adc6bf83a4db537d"},
 ]
@@ -545,13 +469,9 @@
     {file = "isort-5.9.1-py3-none-any.whl", hash = "sha256:8e2c107091cfec7286bc0f68a547d0ba4c094d460b732075b6fba674f1035c0c"},
     {file = "isort-5.9.1.tar.gz", hash = "sha256:83510593e07e433b77bd5bff0f6f607dbafa06d1a89022616f02d8b699cfcd56"},
 ]
-itsdangerous = [
-    {file = "itsdangerous-2.0.1-py3-none-any.whl", hash = "sha256:5174094b9637652bdb841a3029700391451bd092ba3db90600dea710ba28e97c"},
-    {file = "itsdangerous-2.0.1.tar.gz", hash = "sha256:9e724d68fc22902a1435351f84c3fb8623f303fffcc566a4cb952df8c572cff0"},
-]
 jinja2 = [
-    {file = "Jinja2-3.0.1-py3-none-any.whl", hash = "sha256:1f06f2da51e7b56b8f238affdd6b4e2c61e39598a378cc49345bc1bd42a978a4"},
-    {file = "Jinja2-3.0.1.tar.gz", hash = "sha256:703f484b47a6af502e743c9122595cc812b0271f661722403114f71a79d0f5a4"},
+    {file = "Jinja2-2.11.3-py2.py3-none-any.whl", hash = "sha256:03e47ad063331dd6a3f04a43eddca8a966a26ba0c5b7207a9a9e4e08f1b29419"},
+    {file = "Jinja2-2.11.3.tar.gz", hash = "sha256:a6d58433de0ae800347cab1fa3043cebbabe8baa9d29e668f1c768cb87a333c6"},
 ]
 markupsafe = [
     {file = "MarkupSafe-2.0.1-cp36-cp36m-macosx_10_9_x86_64.whl", hash = "sha256:f9081981fe268bd86831e5c75f7de206ef275defcb82bc70740ae6dc507aee51"},
@@ -593,9 +513,6 @@
     {file = "mypy_extensions-0.4.3-py2.py3-none-any.whl", hash = "sha256:090fedd75945a69ae91ce1303b5824f428daf5a028d2f6ab8a299250a846f15d"},
     {file = "mypy_extensions-0.4.3.tar.gz", hash = "sha256:2d82818f5bb3e369420cb3c4060a7970edba416647068eb4c5343488a6c604a8"},
 ]
-ordered-set = [
-    {file = "ordered-set-4.0.2.tar.gz", hash = "sha256:ba93b2df055bca202116ec44b9bead3df33ea63a7d5827ff8e16738b97f33a95"},
-]
 packaging = [
     {file = "packaging-21.0-py3-none-any.whl", hash = "sha256:c86254f9220d55e31cc94d69bade760f0847da8000def4dfe1c6b872fd14ff14"},
     {file = "packaging-21.0.tar.gz", hash = "sha256:7dc96269f53a4ccec5c0670940a4281106dd0bb343f47b7471f779df49c2fbe7"},
@@ -639,9 +556,6 @@
     {file = "pydantic-1.8.2-cp39-cp39-win_amd64.whl", hash = "sha256:4be75bebf676a5f0f87937c6ddb061fa39cbea067240d98e298508c1bda6f3f3"},
     {file = "pydantic-1.8.2-py3-none-any.whl", hash = "sha256:fec866a0b59f372b7e776f2d7308511784dace622e0992a0b59ea3ccee0ae833"},
     {file = "pydantic-1.8.2.tar.gz", hash = "sha256:26464e57ccaafe72b7ad156fdaa4e9b9ef051f69e175dbbb463283000c05ab7b"},
-]
-pylatex = [
-    {file = "PyLaTeX-1.4.1.tar.gz", hash = "sha256:d3c12efb8b260771260443dce78d1e9089c09f9d0b92e6273dfca0bf5e7302fb"},
 ]
 pyparsing = [
     {file = "pyparsing-2.4.7-py2.py3-none-any.whl", hash = "sha256:ef9d7589ef3c200abe66653d3f1ab1033c3c419ae9b9bdb1240a85b024efc88b"},
@@ -751,10 +665,6 @@
     {file = "urllib3-1.26.6-py2.py3-none-any.whl", hash = "sha256:39fb8672126159acb139a7718dd10806104dec1e2f0f6c88aab05d17df10c8d4"},
     {file = "urllib3-1.26.6.tar.gz", hash = "sha256:f57b4c16c62fa2760b7e3d97c35b255512fb6b59a259730f36ba32ce9f8e342f"},
 ]
-werkzeug = [
-    {file = "Werkzeug-2.0.1-py3-none-any.whl", hash = "sha256:6c1ec500dcdba0baa27600f6a22f6333d8b662d22027ff9f6202e3367413caa8"},
-    {file = "Werkzeug-2.0.1.tar.gz", hash = "sha256:1de1db30d010ff1af14a009224ec49ab2329ad2cde454c8a708130642d579c42"},
-]
 yalafi = [
     {file = "yalafi-1.3.0-py3-none-any.whl", hash = "sha256:ae65e72c6522ddb6596b9fe5fd80967b6ed98c6ff92bbb0bf333f4abea838374"},
     {file = "yalafi-1.3.0.tar.gz", hash = "sha256:9cad9a78300d29536d6cc8e304d855617ebb1c718b541654e7183c81d2047be0"},
