[tool.poetry]
name = "latexbuddy"
version = "0.3.0"
description = ""
license = "Proprietary"
authors = [
    "Niklas Pieninck <n.pieninck@tu-braunschweig.de>",
    "Levi Elsner <levi.elsner@tu-braunschweig.de>",
    "Paul Franke <paul.franke@tu-braunschweig.de>",
    "Jana Haupt <jana.haupt@tu-braunschweig.de>",
    "Hendrik Hentschel <h.hentschel@tu-braunschweig.de>",
    "Nikita Karamov <n.karamov@tu-braunschweig.de>",
    "Lennart Lutz <l.lutz@tu-braunschweig.de>",
    "David Meyer <da.meyer@tu-braunschweig.de>",
    "Paul Nowitzki <p.nowitzki@tu-braunschweig.de>",
    "Maik Weber <maik.weber@tu-braunschweig.de>"
]
readme = "README.md"
include = ["CHANGELOG.md", "NOTICE"]

[tool.poetry.dependencies]
python = ">=3.6.8,<4"
requests = "^2.25.1"
Jinja2 = "^3.0.1"
yalafi = "^1.3.0"
chardet = "^4.0.0"
proselint = "^0.10.2"
Unidecode = "^1.2.0"
colorama = "^0.4.4"
double-stream-handler = "^1.0.0"
pydantic = "^1.8.2"
pytest = "^6.2.4"
bibtexparser = "^1.2.0"
<<<<<<< HEAD
Flask = "^2.0.1"
=======
PyLaTeX = "^1.4.1"
>>>>>>> 2c3e4f1c

[tool.poetry.dev-dependencies]
black = "^21.5b1"
isort = "^5.8.0"

[tool.poetry.scripts]
latexbuddy = "latexbuddy.cli:main"

[build-system]
requires = ["poetry-core>=1.0.0"]
build-backend = "poetry.core.masonry.api"

[tool.black]
line-length = 88
exclude = '/(\.git | dist)/'

[tool.isort]
profile = "black"
known_first_party = "latexbuddy"
src_paths = ["latexbuddy", "tests"]
atomic = true
lines_after_imports = 2
lines_between_types = 1<|MERGE_RESOLUTION|>--- conflicted
+++ resolved
@@ -31,11 +31,8 @@
 pydantic = "^1.8.2"
 pytest = "^6.2.4"
 bibtexparser = "^1.2.0"
-<<<<<<< HEAD
 Flask = "^2.0.1"
-=======
 PyLaTeX = "^1.4.1"
->>>>>>> 2c3e4f1c
 
 [tool.poetry.dev-dependencies]
 black = "^21.5b1"
