--- conflicted
+++ resolved
@@ -19,11 +19,7 @@
 include = ["CHANGELOG.md", "NOTICE"]
 
 [tool.poetry.dependencies]
-<<<<<<< HEAD
-python = ">=3.6.1,<4"
-=======
 python = ">=3.6.8,<4"
->>>>>>> c5eb1264
 requests = "^2.25.1"
 Jinja2 = "^2.11.3"
 yalafi = "^1.3.0"
