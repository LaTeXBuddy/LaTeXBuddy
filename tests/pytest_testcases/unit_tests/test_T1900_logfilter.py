import re

import pytest
import os

from pathlib import Path
from tempfile import mkstemp
from tests.pytest_testcases.tools import execute_and_collect
from latexbuddy.modules.logfilter import LogFilter
from latexbuddy.texfile import TexFile
from resources.dummy_config_loader import ConfigLoader


@pytest.fixture
def script_dir():
    return str(Path(os.path.realpath(__file__)).parents[0])


<<<<<<< HEAD
def test_unit_logfilter_run_checks(script_dir):
    config_path = script_dir + "/resources/T1900_config.py"
    document_path = script_dir + "/resources/T1900.tex"

    # output_path = script_dir + "../../../latexbuddy_html/latexbuddy_output.json"
=======
def test_unit_all_problems_in_texfilt(script_dir):
    # config_path = script_dir + "/resources/T1900_config.py"
    document_path = Path(script_dir + "/resources/T1900.tex")
    texfilt_path = script_dir + "/latexbuddy/modules/texfilt.awk"
    log_filter = LogFilter()
    config_loader = ConfigLoader()
    tex_file = TexFile(document_path)
    descriptor, raw_problems_path = mkstemp(
        prefix="latexbuddy", suffix="raw_log_errors"
    )

    problems = log_filter.run_checks(config_loader, tex_file)

    cmd = [
        "awk", "-f",
        texfilt_path,
        f"{str(tex_file.log_file)} > {raw_problems_path}",
    ]
    result = execute_and_collect(*cmd)  # not used
    raw_problems = Path(raw_problems_path).read_text()

    test = True
    for problem in problems:
        if not problem.description is None:
            test = test and problem.description in raw_problems
    assert test


def test_unit_all_texfilt_in_problems(script_dir):
    # config_path = script_dir + "/resources/T1900_config.py"
    document_path = Path(script_dir + "/resources/T1900.tex")
    texfilt_path = script_dir + "/latexbuddy/modules/texfilt.awk"
    log_filter = LogFilter()
    config_loader = ConfigLoader()
    tex_file = TexFile(document_path)
    descriptor, raw_problems_path = mkstemp(
        prefix="latexbuddy", suffix="raw_log_errors"
    )
>>>>>>> c6632b6b

    problems = log_filter.run_checks(config_loader, tex_file)
    problem_line_nos = []
    for problem in problems:
        problem_line_nos.append(problem.position[0])

    cmd = [
        "awk", "-f",
        texfilt_path,
        f"{str(tex_file.log_file)} > {raw_problems_path}",
    ]
    result = execute_and_collect(*cmd)  # not used
    raw_problems = Path(raw_problems_path).read_text()
    texfilt_problems_split = raw_problems.split(' ')
    problem_re = re.compile(
        r"(?P<line_no>\d+):"
    )

    test = True
    for problem in texfilt_problems_split:
        match = problem_re.match(problem)
        if not match:
            continue
        line_no = match.group('line_no')
        test = test and line_no in problem_line_nos
    assert test
<|MERGE_RESOLUTION|>--- conflicted
+++ resolved
@@ -16,13 +16,6 @@
     return str(Path(os.path.realpath(__file__)).parents[0])
 
 
-<<<<<<< HEAD
-def test_unit_logfilter_run_checks(script_dir):
-    config_path = script_dir + "/resources/T1900_config.py"
-    document_path = script_dir + "/resources/T1900.tex"
-
-    # output_path = script_dir + "../../../latexbuddy_html/latexbuddy_output.json"
-=======
 def test_unit_all_problems_in_texfilt(script_dir):
     # config_path = script_dir + "/resources/T1900_config.py"
     document_path = Path(script_dir + "/resources/T1900.tex")
@@ -61,7 +54,6 @@
     descriptor, raw_problems_path = mkstemp(
         prefix="latexbuddy", suffix="raw_log_errors"
     )
->>>>>>> c6632b6b
 
     problems = log_filter.run_checks(config_loader, tex_file)
     problem_line_nos = []
