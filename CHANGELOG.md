# Changelog

All notable changes to LaTeXBuddy will be documented in this file.

The format is based on [Keep a Changelog](https://keepachangelog.com/en/1.0.0/),
and this project adheres to [Semantic Versioning](https://semver.org/spec/v2.0.0.html).

## [Unreleased]

### Added
- new test cases for multiple occurrences of own_checkers problems (!110)
- custom key for YaLafi problems (!109)
- filter for log files (!121)
- new base class for all modules and LatexBuddy (NamedModule`) (!108)
<<<<<<< HEAD
- new `Loggable` base class which provides a properly named logger to any class inheriting from it (!108) 
- debug message for beginning and end of whitelist check in `LatexBuddy` (!141)
=======
- new `Loggable` base class which provides a properly named logger to any class inheriting from it (!108)
- new module "NewerPublications" that checks for each entry in the BibTeX file if a newer publication exists (!120)
- new module "BibtexDuplicates" that checks the BibTeX file for similar entries (!120)
>>>>>>> 180a1ba8

### Changed
- language selection for aspell now works dynamically and using the config (!105)
- language codes are now standardized to fit different formats (!116)
- methods in ConfigLoader now take an instance or a type-descriptor of type NamedModule instead of taking the name as a string (!108)
- Problem API now takes an instance or a type-descriptor of type NamedModule instead of a string (!108)
- `NamedModule` is now the base class of `Module` and `MainModule` (therefore `LatexBuddy`) and provides a logger to all these classes by inheriting from `Loggable` (!108)
- all modules now use the new standards for ConfigLoader, Problem API and logging (!1ß8)
- `LatexBuddy` is now a singleton and inherits from `MainModule`, making it an instance of `NamedModule` as well (!108)
- modified format of `config.py`: options with key `"buddy"` are now located in a seperate dictionary (!108)
- languagetool now dynamically retrieves a list of supported languages from the commandline or (local/remote) server instead of comparing with a hardcoded list (!139)
- renamed tool_loader.py to module_loader.py and ToolLoader to ModuleLoader (!141)
- extracted an interface `ModuleProvider` from `ModuleLoader` and adjusted `LatexBuddy` and cli.py accordingly (!141)
- removed `LatexBuddy` methods `change_file` and `clear_error_list` and replaced their occurrences with `init` (!141)

### Fixed
- regex usage in own_checkers (!110)
- inconsistent naming of some checkers in config, Problem API and classnames (!108)
- shortened slightly lengthy methods in config_loader.py (!140)

## [0.3.0] - 15 Jun 2021

### Added
- centralized file for LaTeXBuddy exceptions (!94)
- checker to warn about low resolution in figures (!101)
- checker to detect \ref instead of e.g. \cref (!99)
- language support in whitelist for spelling or grammar errors (!102)
- added option to manually add keys and word lists to the whitelist via command line (!106)
- added Docker file for Docker-based install (!103)

### Changed
- moved module execution time measurements from individual modules to the main buddy instance (!93)
- improved logging for tool-methods find_executable and execute_no_errors (!94)
- adapted all modules using tool-methods find_executable and execute_no_errors to the new features (!94)
- changed module execution to utilize multiprocessing (!92)
- changed Problem attribute position to be optional (!96)
- renamed Problem attribute cid to p_type and made it optional (!102)
- whitelist file extension removed (!102)
- number of suggestions in a problem is now capped at 10 (!102)

### Fixed
- minor issue in languagetool.py: module didn't stop execution after java-check failed in find_languagetool_command() (!94)
- import issue with proselint, because proselint.py shared the same name with the imported API (!95)
- usage of old `compare_...` functions (#45, !97)
- whitelist working again (!102)
- invalid default value of cli flag `format` resulting in LaTeXBuddy ignoring the config option for `format` (#56, !104)

## [0.2.0] - 08 Jun 2021

### Added

- button, to add to whitelist (!87)
- configuration files (!30)
- abstraction around the checked file using `TexFile` class (!45, !46)
- tool loader (!47)
- ability to select modules to be run (!48)
- CI job for publishing the package to the Registry (!51)
- error highlighting inside HTML output (!52)
- legal and copyright notices (!54)
- Proselint module (!60)
- various on-house modules
  - unreferenced figures (!65)
  - SiUnitX (!66, !67)
  - empty section (!68)
  - use of `\url` (!69)
- better logging (!73)
  - clearer, colourful console output
  - file log containing more verbose information
- verification options for config entries (!76)
- `--version`/`-v` option to the CLI (!83)
- in-file preprocessor for .tex files (!84)

### Changed

- **BREAKING CHANGE:** minimal Python version set to 3.6.8 (!81)
- modules now adhere to the Abstract Module API (!22, !46)
- errors renamed to problems and now use new API (!42, !46)
- all modules that use the config now validate the config entries (!76)
- removed test_module.py (!77)
- improved spacing and sizing of the logo (!82)
- modules now adhere to the Abstract Module API (!22, !46)
- errors renamed to problems and now use new API (!42, !46)
- removed test_module.py (!77)

### Fixed

- Aspell positions of problems in source file (!53, !55)
- HTML output not working properly with new APIs (!56)
- ChkTeX working incorrectly with text containing `:` (!70)
- Minor inconsistency in typing for Problem constructor's parameters (!75)
- unwanted spaces around problem text in HTML output (!80)

## [0.1.0] - 18 May 2021

This is the first (pre-)release of LaTeXBuddy.

### Added

- basic project files (!1)
- main module functionality (!3)
- results output
  - HTML (!2, !25, !29)
  - JSON (!3)
- basic interoperability with non-Python checkers (!5, !6, !10)
- modules
  - LanguageTool (!3)
  - ChkTeX (!4)
  - Aspell (!5, !7, !8)
- whitelist (!21)
- tools
- command-line interface (!17)
- various development improvements
  - CI jobs for linting (!18) and smoke tests (!33)
- draft of the abstract module API (!22)
- logo (!38)


[Unreleased]: https://git.rz.tu-bs.de/sw-technik-fahrzeuginformatik/sep/sep-2021/ibr_alg_0/latexbuddy/-/compare/v0.3.0...master
[0.3.0]: https://git.rz.tu-bs.de/sw-technik-fahrzeuginformatik/sep/sep-2021/ibr_alg_0/latexbuddy/-/compare/v0.2.0...v0.3.0
[0.2.0]: https://git.rz.tu-bs.de/sw-technik-fahrzeuginformatik/sep/sep-2021/ibr_alg_0/latexbuddy/-/compare/v0.1.0...v0.2.0
[0.1.0]: https://git.rz.tu-bs.de/sw-technik-fahrzeuginformatik/sep/sep-2021/ibr_alg_0/latexbuddy/-/compare/124d0730...v0.1.0<|MERGE_RESOLUTION|>--- conflicted
+++ resolved
@@ -12,14 +12,10 @@
 - custom key for YaLafi problems (!109)
 - filter for log files (!121)
 - new base class for all modules and LatexBuddy (NamedModule`) (!108)
-<<<<<<< HEAD
-- new `Loggable` base class which provides a properly named logger to any class inheriting from it (!108) 
-- debug message for beginning and end of whitelist check in `LatexBuddy` (!141)
-=======
 - new `Loggable` base class which provides a properly named logger to any class inheriting from it (!108)
 - new module "NewerPublications" that checks for each entry in the BibTeX file if a newer publication exists (!120)
 - new module "BibtexDuplicates" that checks the BibTeX file for similar entries (!120)
->>>>>>> 180a1ba8
+- debug message for beginning and end of whitelist check in `LatexBuddy` (!141)
 
 ### Changed
 - language selection for aspell now works dynamically and using the config (!105)
