# Changelog

All notable changes to LaTeXBuddy will be documented in this file.

The format is based on [Keep a Changelog](https://keepachangelog.com/en/1.0.0/),
and this project adheres to [Semantic Versioning](https://semver.org/spec/v2.0.0.html).

## [Unreleased]

### Added

- configuration files (!30)
- abstraction around the checked file using `TexFile` class (!45, !46)
- tool loader (!47)
- ability to select modules to be run (!48)
- CI job for publishing the package to the Registry (!51)
- error highlighting inside HTML output (!52)
- legal and copyright notices (!54)
- Proselint module (!60)
- various on-house modules
  - unreferenced figures (!65)
  - SiUnitX (!66, !67)
  - empty section (!68)
  - use of `\url` (!69)
- better logging (!73)
  - clearer, colourful console output
  - file log containing more verbose information
- verification options for config entries (!76)

### Changed

- modules now adhere to the Abstract Module API (!22, !46)
- errors renamed to problems and now use new API (!42, !46)
<<<<<<< HEAD
- all modules that use the config now validate the config entries (!76)
=======
- removed test_module.py (!77)
>>>>>>> fa49f885

### Fixed

- Aspell positions of problems in source file (!53, !55)
- HTML output not working properly with new APIs (!56)
- ChkTeX working incorrectly with text containing `:` (!70)
- Minor inconsistency in typing for Problem constructor's parameters (!75)

## [0.1.0] - 18 May 2021

This is the first (pre-)release of LaTeXBuddy.

### Added

- basic project files (!1)
- main module functionality (!3)
- results output
  - HTML (!2, !25, !29)
  - JSON (!3)
- basic interoperability with non-Python checkers (!5, !6, !10)
- modules
  - LanguageTool (!3)
  - ChkTeX (!4)
  - Aspell (!5, !7, !8)
- whitelist (!21)
- tools
- command-line interface (!17)
- various development improvements
  - CI jobs for linting (!18) and smoke tests (!33)
- draft of the abstract module API (!22)
- logo (!38)

[Unreleased]: https://git.rz.tu-bs.de/sw-technik-fahrzeuginformatik/sep/sep-2021/ibr_alg_0/latexbuddy/-/compare/v0.1.0...master
[0.1.0]: https://git.rz.tu-bs.de/sw-technik-fahrzeuginformatik/sep/sep-2021/ibr_alg_0/latexbuddy/-/compare/124d0730...v0.1.0<|MERGE_RESOLUTION|>--- conflicted
+++ resolved
@@ -31,11 +31,8 @@
 
 - modules now adhere to the Abstract Module API (!22, !46)
 - errors renamed to problems and now use new API (!42, !46)
-<<<<<<< HEAD
 - all modules that use the config now validate the config entries (!76)
-=======
 - removed test_module.py (!77)
->>>>>>> fa49f885
 
 ### Fixed
 
