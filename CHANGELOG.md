--- conflicted
+++ resolved
@@ -14,11 +14,8 @@
 - moved module execution time measurements from individual modules to the main buddy instance (!93)
 - improved logging for tool-methods find_executable and execute_no_errors (!94)
 - adapted all modules using tool-methods find_executable and execute_no_errors to the new features (!94)
-<<<<<<< HEAD
 - changed module execution to utilize multiprocessing (!92)
-=======
 - changed Problem attribute position to be optional (!96)
->>>>>>> 51f3f54c
 
 ### Fixed
 - minor issue in languagetool.py: module didn't stop execution after java-check failed in find_languagetool_command() (!94)
