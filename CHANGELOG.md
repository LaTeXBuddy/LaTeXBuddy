--- conflicted
+++ resolved
@@ -25,11 +25,8 @@
 - better logging (!73)
   - clearer, colourful console output
   - file log containing more verbose information
-<<<<<<< HEAD
 - verification options for config entries (!76)
-=======
 - `--version`/`-v` option to the CLI (!83)
->>>>>>> c5eb1264
 
 ### Changed
 
